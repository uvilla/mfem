# Copyright (c) 2010, Lawrence Livermore National Security, LLC. Produced at the
# Lawrence Livermore National Laboratory. LLNL-CODE-443211. All Rights reserved.
# See file COPYRIGHT for details.
#
# This file is part of the MFEM library. For more information and source code
# availability see http://mfem.org.
#
# MFEM is free software; you can redistribute it and/or modify it under the
# terms of the GNU Lesser General Public License (as published by the Free
# Software Foundation) version 2.1 dated February 1999.

# Use the MFEM build directory
MFEM_DIR ?= ../..
MFEM_BUILD_DIR ?= ../..
SRC = $(if $(MFEM_DIR:../..=),$(MFEM_DIR)/miniapps/tools/,)
CONFIG_MK = $(MFEM_BUILD_DIR)/config/config.mk
# Use the MFEM install directory
# MFEM_INSTALL_DIR = ../../mfem
# CONFIG_MK = $(MFEM_INSTALL_DIR)/share/mfem/config.mk

MFEM_LIB_FILE = mfem_is_not_built
-include $(CONFIG_MK)

<<<<<<< HEAD
SEQ_MINIAPPS = display-basis convert-dc
=======
SEQ_MINIAPPS = display-basis load-dc
>>>>>>> 8e625770
PAR_MINIAPPS =
ifeq ($(MFEM_USE_MPI),NO)
   MINIAPPS = $(SEQ_MINIAPPS)
else
   MINIAPPS = $(PAR_MINIAPPS) $(SEQ_MINIAPPS)
endif

.SUFFIXES:
.SUFFIXES: .o .cpp .mk
.PHONY: all clean clean-build clean-exec
.PRECIOUS: %.o

COMMON_O=../common/fem_extras.o ../common/mesh_extras.o

all: $(MINIAPPS)

# Remove built-in rules
%: %.cpp
%.o: %.cpp

# Replace the default implicit rule for *.cpp files
%: $(SRC)%.cpp $(MFEM_LIB_FILE) $(CONFIG_MK)
	$(MFEM_CXX) $(MFEM_FLAGS) $< -o $@ $(MFEM_LIBS)

# Tools that depend on $(COMMON_O)
display-basis: %: $(SRC)%.cpp $(COMMON_O) $(MFEM_LIB_FILE) $(CONFIG_MK)
	$(MFEM_CXX) $(MFEM_FLAGS) $< -o $@ $(COMMON_O) $(MFEM_LIBS)

# Rules for compiling dependencies
$(COMMON_O): %.o: $(SRC)%.cpp $(SRC)%.hpp $(CONFIG_MK)
	$(MFEM_CXX) $(MFEM_FLAGS) -c $< -o $@

MFEM_TESTS = MINIAPPS
include $(MFEM_TEST_MK)

# Testing: Parallel vs. serial runs
RUN_MPI = $(MFEM_MPIEXEC) $(MFEM_MPIEXEC_NP) $(MFEM_MPI_NP)
%-test-par: %
	@$(call mfem-test,$<, $(RUN_MPI), Tools miniapp)
%-test-seq: %
	@$(call mfem-test,$<,, Tools miniapp)

# Testing: Specific execution options
# Do not test: display-basis, load-dc:
NO_TEST_APPS = display-basis load-dc
$(foreach app,$(NO_TEST_APPS),$(app)-test-seq $(app)-test-par):
	@true
convert-dc-test-seq:
	@true

# Testing: "test" target and mfem-test* variables are defined in config/test.mk

# Generate an error message if the MFEM library is not built and exit
$(MFEM_LIB_FILE):
	$(error The MFEM library is not built)

clean: clean-build clean-exec

clean-build:
	rm -f *.o *~ $(SEQ_MINIAPPS) $(PAR_MINIAPPS)
	rm -rf *.dSYM *.TVD.*breakpoints

clean-exec:
	@true<|MERGE_RESOLUTION|>--- conflicted
+++ resolved
@@ -21,11 +21,8 @@
 MFEM_LIB_FILE = mfem_is_not_built
 -include $(CONFIG_MK)
 
-<<<<<<< HEAD
-SEQ_MINIAPPS = display-basis convert-dc
-=======
-SEQ_MINIAPPS = display-basis load-dc
->>>>>>> 8e625770
+
+SEQ_MINIAPPS = display-basis load-dc convert-dc
 PAR_MINIAPPS =
 ifeq ($(MFEM_USE_MPI),NO)
    MINIAPPS = $(SEQ_MINIAPPS)
@@ -69,11 +66,9 @@
 	@$(call mfem-test,$<,, Tools miniapp)
 
 # Testing: Specific execution options
-# Do not test: display-basis, load-dc:
-NO_TEST_APPS = display-basis load-dc
+# Do not test: display-basis, load-dc, convert-dc:
+NO_TEST_APPS = display-basis load-dc convert-dc
 $(foreach app,$(NO_TEST_APPS),$(app)-test-seq $(app)-test-par):
-	@true
-convert-dc-test-seq:
 	@true
 
 # Testing: "test" target and mfem-test* variables are defined in config/test.mk
