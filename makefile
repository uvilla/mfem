# Copyright (c) 2010, Lawrence Livermore National Security, LLC. Produced at the
# Lawrence Livermore National Laboratory. LLNL-CODE-443211. All Rights reserved.
# See file COPYRIGHT for details.
#
# This file is part of the MFEM library. For more information and source code
# availability see http://mfem.org.
#
# MFEM is free software; you can redistribute it and/or modify it under the
# terms of the GNU Lesser General Public License (as published by the Free
# Software Foundation) version 2.1 dated February 1999.

# The current MFEM version as an integer, see also `CMakeLists.txt`.
MFEM_VERSION = 40001
MFEM_VERSION_STRING = $(shell printf "%06d" $(MFEM_VERSION) | \
  sed -e 's/^0*\(.*.\)\(..\)\(..\)$$/\1.\2.\3/' -e 's/\.0/./g' -e 's/\.0$$//')

define MFEM_HELP_MSG

MFEM makefile targets:

   make config
   make
   make all
   make status/info
   make serial
   make parallel
   make debug
   make pdebug
   make cuda
   make hip
   make pcuda
   make cudebug
   make pcudebug
   make test/check
   make install
   make clean
   make distclean
   make style

Examples:

make config MFEM_USE_MPI=YES MFEM_DEBUG=YES MPICXX=mpiCC
   Configure the make system for subsequent runs (analogous to a configure script).
   The available options are documented in the INSTALL file.
make config BUILD_DIR=<dir>
   Configure an out-of-source-tree build in the given directory.
make config -f <mfem-dir>/makefile
   Configure an out-of-source-tree build in the current directory.
make -j 4
   Build the library (in parallel) using the current configuration options.
make all
   Build the library, the examples and the miniapps using the current configuration.
make status
   Display information about the current configuration.
make serial
   A shortcut to configure and build the serial optimized version of the library.
make parallel
   A shortcut to configure and build the parallel optimized version of the library.
make debug
   A shortcut to configure and build the serial debug version of the library.
make pdebug
   A shortcut to configure and build the parallel debug version of the library.
make cuda
   A shortcut to configure and build the serial GPU/CUDA optimized version of the library.
make pcuda
   A shortcut to configure and build the parallel GPU/CUDA optimized version of the library.
make cudebug
   A shortcut to configure and build the serial GPU/CUDA debug version of the library.
make pcudebug
   A shortcut to configure and build the parallel GPU/CUDA debug version of the library.
make hip
   A shortcut to configure and build the serial GPU/HIP optimized version of the library.
make phip
   A shortcut to configure and build the parallel GPU/HIP optimized version of the library.
make hipdebug
   A shortcut to configure and build the serial GPU/HIP debug version of the library.
make phipdebug
   A shortcut to configure and build the parallel GPU/HIP debug version of the library.
make test
   Verify the build by checking the results from running all examples, miniapps,
   and tests.
make check
   Quick-check the build by compiling and running Example 1/1p.
make unittest
   Verify the build against the unit tests.
make install PREFIX=<dir>
   Install the library and headers in <dir>/lib and <dir>/include.
make clean
   Clean the library and object files, but keep the configuration.
make distclean
   In addition to "make clean", clean the configuration and remove the local
   installation directory.
make style
   Format the MFEM C++ source files using Artistic Style (astyle).

endef

# Save the MAKEOVERRIDES for cases where we explicitly want to pass the command
# line overrides to sub-make:
override MAKEOVERRIDES_SAVE := $(MAKEOVERRIDES)
# Do not pass down variables from the command-line to sub-make:
MAKEOVERRIDES =

# Path to the mfem source directory, defaults to this makefile's directory:
THIS_MK := $(lastword $(MAKEFILE_LIST))
$(if $(wildcard $(THIS_MK)),,$(error Makefile not found "$(THIS_MK)"))
MFEM_DIR ?= $(patsubst %/,%,$(dir $(THIS_MK)))
MFEM_REAL_DIR := $(realpath $(MFEM_DIR))
$(if $(MFEM_REAL_DIR),,$(error Source directory "$(MFEM_DIR)" is not valid))
SRC := $(if $(MFEM_REAL_DIR:$(CURDIR)=),$(MFEM_DIR)/,)
$(if $(word 2,$(SRC)),$(error Spaces in SRC = "$(SRC)" are not supported))

MFEM_GIT_STRING = $(shell [ -d $(MFEM_DIR)/.git ] && git -C $(MFEM_DIR) \
   describe --all --long --abbrev=40 --dirty --always 2> /dev/null)

EXAMPLE_SUBDIRS = sundials petsc pumi hiop ginkgo
EXAMPLE_DIRS := examples $(addprefix examples/,$(EXAMPLE_SUBDIRS))
EXAMPLE_TEST_DIRS := examples

MINIAPP_SUBDIRS = common electromagnetics meshing performance tools nurbs gslib
MINIAPP_DIRS := $(addprefix miniapps/,$(MINIAPP_SUBDIRS))
MINIAPP_TEST_DIRS := $(filter-out %/common,$(MINIAPP_DIRS))
MINIAPP_USE_COMMON := $(addprefix miniapps/,electromagnetics tools)

EM_DIRS = $(EXAMPLE_DIRS) $(MINIAPP_DIRS)

TEST_SUBDIRS = unit
TEST_DIRS := $(addprefix tests/,$(TEST_SUBDIRS))

ALL_TEST_DIRS = $(filter-out\
   $(SKIP_TEST_DIRS),$(TEST_DIRS) $(EXAMPLE_TEST_DIRS) $(MINIAPP_TEST_DIRS))

# Use BUILD_DIR on the command line; set MFEM_BUILD_DIR before including this
# makefile or config/config.mk from a separate $(BUILD_DIR).
MFEM_BUILD_DIR ?= .
BUILD_DIR := $(MFEM_BUILD_DIR)
BUILD_REAL_DIR := $(abspath $(BUILD_DIR))
ifneq ($(BUILD_REAL_DIR),$(MFEM_REAL_DIR))
   BUILD_SUBDIRS = $(DIRS) config $(EM_DIRS) doc $(TEST_DIRS)
   CONFIG_FILE_DEF = -DMFEM_CONFIG_FILE='"$(BUILD_REAL_DIR)/config/_config.hpp"'
   BLD := $(if $(BUILD_REAL_DIR:$(CURDIR)=),$(BUILD_DIR)/,)
   $(if $(word 2,$(BLD)),$(error Spaces in BLD = "$(BLD)" are not supported))
else
   BUILD_DIR = $(MFEM_DIR)
   BLD := $(SRC)
endif
MFEM_BUILD_DIR := $(BUILD_DIR)

CONFIG_MK = $(BLD)config/config.mk

DEFAULTS_MK = $(SRC)config/defaults.mk
include $(DEFAULTS_MK)

# Optional user config file, see config/defaults.mk
USER_CONFIG = $(BLD)config/user.mk
-include $(USER_CONFIG)

# Helper print-info function
mfem-info = $(if $(filter YES,$(VERBOSE)),$(info *** [info]$(1)),)
export VERBOSE

$(call mfem-info, MAKECMDGOALS = $(MAKECMDGOALS))
$(call mfem-info, MAKEFLAGS    = $(MAKEFLAGS))
$(call mfem-info, MFEM_DIR  = $(MFEM_DIR))
$(call mfem-info, BUILD_DIR = $(BUILD_DIR))
$(call mfem-info, SRC       = $(SRC))
$(call mfem-info, BLD       = $(BLD))

# Include $(CONFIG_MK) unless some of the $(SKIP_INCLUDE_TARGETS) are given
SKIP_INCLUDE_TARGETS = help config clean distclean serial parallel debug pdebug\
 cuda hip pcuda cudebug pcudebug hpc style
HAVE_SKIP_INCLUDE_TARGET = $(filter $(SKIP_INCLUDE_TARGETS),$(MAKECMDGOALS))
ifeq (,$(HAVE_SKIP_INCLUDE_TARGET))
   $(call mfem-info, Including $(CONFIG_MK))
   -include $(CONFIG_MK)
else
   # Do not allow skip-include targets to be combined with other targets
   ifneq (1,$(words $(MAKECMDGOALS)))
      $(error Target '$(firstword $(HAVE_SKIP_INCLUDE_TARGET))' can not be\
      combined with other targets)
   endif
   $(call mfem-info, NOT including $(CONFIG_MK))
endif

# Compile flags used by MFEM: CPPFLAGS, CXXFLAGS, plus library flags
INCFLAGS =
# Link flags used by MFEM: library link flags plus LDFLAGS (added last)
ALL_LIBS =

# Building static and/or shared libraries:
MFEM_STATIC ?= $(STATIC)
MFEM_SHARED ?= $(SHARED)

# Internal shortcuts
override static = $(if $(MFEM_STATIC:YES=),,YES)
override shared = $(if $(MFEM_SHARED:YES=),,YES)

# The default value of CXXFLAGS is based on the value of MFEM_DEBUG
ifeq ($(MFEM_DEBUG),YES)
   CXXFLAGS ?= $(DEBUG_FLAGS)
endif
CXXFLAGS ?= $(OPTIM_FLAGS)

# MPI configuration
ifneq ($(MFEM_USE_MPI),YES)
   CXX_OR_MPICXX = $(CXX)
   PKGS_NEED_MPI = SUPERLU STRUMPACK PETSC PUMI
   $(foreach mpidep,$(PKGS_NEED_MPI),$(if $(MFEM_USE_$(mpidep):NO=),\
     $(warning *** [MPI is OFF] setting MFEM_USE_$(mpidep) = NO)\
     $(eval override MFEM_USE_$(mpidep)=NO),))
else
   CXX_OR_MPICXX = $(MPICXX)
   INCFLAGS += $(HYPRE_OPT)
   ALL_LIBS += $(HYPRE_LIB)
endif
ALL_LIBS += $(GSLIB_FPT_LIB)

# Default configuration
ifeq ($(MFEM_USE_CUDA)$(MFEM_USE_HIP),NONO)
   MFEM_CXX ?= $(CXX_OR_MPICXX)
   XCOMPILER = $(CXX_XCOMPILER)
   XLINKER   = $(CXX_XLINKER)
endif

ifeq ($(MFEM_USE_CUDA),YES)
   MFEM_CXX ?= $(CUDA_CXX)
   CXXFLAGS += $(CUDA_FLAGS) -ccbin $(CXX_OR_MPICXX)
   XCOMPILER = $(CUDA_XCOMPILER)
   XLINKER   = $(CUDA_XLINKER)
   # CUDA_OPT and CUDA_LIB are added below
   # Compatibility test against MFEM_USE_HIP
   ifeq ($(MFEM_USE_HIP),YES)
      $(error Incompatible config: MFEM_USE_CUDA can not be combined with MFEM_USE_HIP)
   endif
endif

# HIP configuration
ifeq ($(MFEM_USE_HIP),YES)
   MFEM_CXX ?= $(HIP_CXX)
   ALL_LIBS += $(HIP_FLAGS)
   # HIP_OPT and HIP_LIB are added below
   # Compatibility test against MFEM_USE_CUDA
   ifeq ($(MFEM_USE_CUDA),YES)
      $(error Incompatible config: MFEM_USE_HIP can not be combined with MFEM_USE_CUDA)
   endif
endif

DEP_CXX ?= $(MFEM_CXX)

# Check legacy OpenMP configuration
ifeq ($(MFEM_USE_LEGACY_OPENMP),YES)
   MFEM_THREAD_SAFE ?= YES
   ifneq ($(MFEM_THREAD_SAFE),YES)
      $(error Incompatible config: MFEM_USE_LEGACY_OPENMP requires MFEM_THREAD_SAFE)
   endif
   # NOTE: MFEM_USE_LEGACY_OPENMP cannot be combined with any of:
   # MFEM_USE_OPENMP, MFEM_USE_CUDA, MFEM_USE_RAJA, MFEM_USE_OCCA
endif

# List of MFEM dependencies, that require the *_LIB variable to be non-empty
MFEM_REQ_LIB_DEPS = SUPERLU METIS CONDUIT SIDRE LAPACK SUNDIALS MESQUITE\
 SUITESPARSE STRUMPACK GECKO GINKGO GNUTLS NETCDF PETSC MPFR PUMI HIOP GSLIB\
 OCCA CEED RAJA
PETSC_ERROR_MSG = $(if $(PETSC_FOUND),,. PETSC config not found: $(PETSC_VARS))

define mfem_check_dependency
ifeq ($$(MFEM_USE_$(1)),YES)
   $$(if $$($(1)_LIB),,$$(error $(1)_LIB is empty$$($(1)_ERROR_MSG)))
endif
endef

# During configuration, check dependencies from MFEM_REQ_LIB_DEPS
ifeq ($(MAKECMDGOALS),config)
   $(foreach dep,$(MFEM_REQ_LIB_DEPS),\
      $(eval $(call mfem_check_dependency,$(dep))))
endif

# List of MFEM dependencies, processed below
MFEM_DEPENDENCIES = $(MFEM_REQ_LIB_DEPS) LIBUNWIND OPENMP CUDA HIP

# List of deprecated MFEM dependencies, processed below
MFEM_LEGACY_DEPENDENCIES = OPENMP

# Macro for adding dependencies
define mfem_add_dependency
ifeq ($(MFEM_USE_$(1)),YES)
   INCFLAGS += $($(1)_OPT)
   ALL_LIBS += $($(1)_LIB)
endif
endef

# Macro for adding legacy dependencies
define mfem_add_legacy_dependency
ifeq ($(MFEM_USE_LEGACY_$(1)),YES)
   INCFLAGS += $($(1)_OPT)
   ALL_LIBS += $($(1)_LIB)
endif
endef

# Process dependencies
$(foreach dep,$(MFEM_DEPENDENCIES),$(eval $(call mfem_add_dependency,$(dep))))
$(foreach dep,$(MFEM_LEGACY_DEPENDENCIES),$(eval $(call \
   mfem_add_legacy_dependency,$(dep))))

# Timer option
ifeq ($(MFEM_TIMER_TYPE),2)
   ALL_LIBS += $(POSIX_CLOCKS_LIB)
endif

# gzstream configuration
ifeq ($(MFEM_USE_GZSTREAM),YES)
   INCFLAGS += $(ZLIB_OPT)
   ALL_LIBS += $(ZLIB_LIB)
endif

# List of all defines that may be enabled in config.hpp and config.mk:
MFEM_DEFINES = MFEM_VERSION MFEM_VERSION_STRING MFEM_GIT_STRING MFEM_USE_MPI\
 MFEM_USE_METIS MFEM_USE_METIS_5 MFEM_DEBUG MFEM_USE_EXCEPTIONS\
 MFEM_USE_GZSTREAM MFEM_USE_LIBUNWIND MFEM_USE_LAPACK MFEM_THREAD_SAFE\
 MFEM_USE_OPENMP MFEM_USE_LEGACY_OPENMP MFEM_USE_MEMALLOC MFEM_TIMER_TYPE\
 MFEM_USE_SUNDIALS MFEM_USE_MESQUITE MFEM_USE_SUITESPARSE MFEM_USE_GINKGO\
 MFEM_USE_GECKO MFEM_USE_SUPERLU MFEM_USE_STRUMPACK MFEM_USE_GNUTLS\
 MFEM_USE_NETCDF MFEM_USE_PETSC MFEM_USE_MPFR MFEM_USE_SIDRE MFEM_USE_CONDUIT\
 MFEM_USE_PUMI MFEM_USE_HIOP MFEM_USE_GSLIB MFEM_USE_CUDA MFEM_USE_HIP\
 MFEM_USE_OCCA MFEM_USE_CEED MFEM_USE_RAJA MFEM_SOURCE_DIR MFEM_INSTALL_DIR

# List of makefile variables that will be written to config.mk:
MFEM_CONFIG_VARS = MFEM_CXX MFEM_CPPFLAGS MFEM_CXXFLAGS MFEM_INC_DIR\
 MFEM_TPLFLAGS MFEM_INCFLAGS MFEM_PICFLAG MFEM_FLAGS MFEM_LIB_DIR MFEM_EXT_LIBS\
 MFEM_LIBS MFEM_LIB_FILE MFEM_STATIC MFEM_SHARED MFEM_BUILD_TAG MFEM_PREFIX\
 MFEM_CONFIG_EXTRA MFEM_MPIEXEC MFEM_MPIEXEC_NP MFEM_MPI_NP MFEM_TEST_MK

# Config vars: values of the form @VAL@ are replaced by $(VAL) in config.mk
MFEM_CPPFLAGS  ?= $(CPPFLAGS)
MFEM_CXXFLAGS  ?= $(CXXFLAGS)
MFEM_TPLFLAGS  ?= $(INCFLAGS)
MFEM_INCFLAGS  ?= -I@MFEM_INC_DIR@ @MFEM_TPLFLAGS@
MFEM_PICFLAG   ?= $(if $(shared),$(PICFLAG))
MFEM_FLAGS     ?= @MFEM_CPPFLAGS@ @MFEM_CXXFLAGS@ @MFEM_INCFLAGS@
MFEM_EXT_LIBS  ?= $(ALL_LIBS) $(LDFLAGS)
MFEM_LIBS      ?= $(if $(shared),$(BUILD_RPATH)) -L@MFEM_LIB_DIR@ -lmfem\
   @MFEM_EXT_LIBS@
MFEM_LIB_FILE  ?= @MFEM_LIB_DIR@/libmfem.$(if $(shared),$(SO_VER),a)
MFEM_BUILD_TAG ?= $(shell uname -snm)
MFEM_PREFIX    ?= $(PREFIX)
MFEM_INC_DIR   ?= $(if $(CONFIG_FILE_DEF),@MFEM_BUILD_DIR@,@MFEM_DIR@)
MFEM_LIB_DIR   ?= $(if $(CONFIG_FILE_DEF),@MFEM_BUILD_DIR@,@MFEM_DIR@)
MFEM_TEST_MK   ?= @MFEM_DIR@/config/test.mk
# Use "\n" (interpreted by sed) to add a newline.
MFEM_CONFIG_EXTRA ?= $(if $(CONFIG_FILE_DEF),MFEM_BUILD_DIR ?= @MFEM_DIR@,)

MFEM_SOURCE_DIR  = $(MFEM_REAL_DIR)
MFEM_INSTALL_DIR = $(abspath $(MFEM_PREFIX))

# If we have 'config' target, export variables used by config/makefile
ifneq (,$(filter config,$(MAKECMDGOALS)))
   export $(MFEM_DEFINES) MFEM_DEFINES $(MFEM_CONFIG_VARS) MFEM_CONFIG_VARS
   export VERBOSE HYPRE_OPT PUMI_DIR
endif

# If we have 'install' target, export variables used by config/makefile
ifneq (,$(filter install,$(MAKECMDGOALS)))
   ifneq (install,$(MAKECMDGOALS))
      $(error Target 'install' can not be combined with other targets)
   endif
   # Allow changing the PREFIX during install with: make install PREFIX=<dir>
   PREFIX := $(MFEM_PREFIX)
   PREFIX_INC   := $(PREFIX)/include
   PREFIX_LIB   := $(PREFIX)/lib
   PREFIX_SHARE := $(PREFIX)/share/mfem
   override MFEM_DIR := $(MFEM_REAL_DIR)
   MFEM_INCFLAGS = -I@MFEM_INC_DIR@ @MFEM_TPLFLAGS@
   MFEM_FLAGS    = @MFEM_CPPFLAGS@ @MFEM_CXXFLAGS@ @MFEM_INCFLAGS@
   MFEM_LIBS     = $(if $(shared),$(INSTALL_RPATH)) -L@MFEM_LIB_DIR@ -lmfem\
      @MFEM_EXT_LIBS@
   MFEM_LIB_FILE = @MFEM_LIB_DIR@/libmfem.$(if $(shared),$(SO_VER),a)
   ifeq ($(MFEM_USE_OCCA),YES)
      ifneq ($(MFEM_INSTALL_DIR),$(abspath $(PREFIX)))
         $(error OCCA is enabled: PREFIX must be set during configuration!)
      endif
   endif
   MFEM_PREFIX := $(abspath $(PREFIX))
   MFEM_INC_DIR = $(abspath $(PREFIX_INC))
   MFEM_LIB_DIR = $(abspath $(PREFIX_LIB))
   MFEM_TEST_MK = $(abspath $(PREFIX_SHARE)/test.mk)
   MFEM_CONFIG_EXTRA =
   export $(MFEM_DEFINES) MFEM_DEFINES $(MFEM_CONFIG_VARS) MFEM_CONFIG_VARS
   export VERBOSE
endif

# Source dirs in logical order
DIRS = general linalg mesh fem fem/libceed
SOURCE_FILES = $(foreach dir,$(DIRS),$(wildcard $(SRC)$(dir)/*.cpp))
RELSRC_FILES = $(patsubst $(SRC)%,%,$(SOURCE_FILES))
OBJECT_FILES = $(patsubst $(SRC)%,$(BLD)%,$(SOURCE_FILES:.cpp=.o))
OKL_DIRS = fem

.PHONY: lib all clean distclean install config status info deps serial parallel	\
	debug pdebug cuda hip pcuda cudebug pcudebug hpc style check test unittest \
	deprecation-warnings

.SUFFIXES:
.SUFFIXES: .cpp .o
# Remove some default implicit rules
%:	%.o
%.o:	%.cpp
%:	%.cpp

# Default rule.
lib: $(if $(static),$(BLD)libmfem.a) $(if $(shared),$(BLD)libmfem.$(SO_EXT))

# Flags used for compiling all source files.
MFEM_BUILD_FLAGS = $(MFEM_PICFLAG) $(MFEM_CPPFLAGS) $(MFEM_CXXFLAGS)\
 $(MFEM_TPLFLAGS) $(CONFIG_FILE_DEF)

# Rules for compiling all source files.
$(OBJECT_FILES): $(BLD)%.o: $(SRC)%.cpp $(CONFIG_MK)
	$(MFEM_CXX) $(MFEM_BUILD_FLAGS) -c $(<) -o $(@)

all: examples miniapps $(TEST_DIRS)

.PHONY: miniapps $(EM_DIRS) $(TEST_DIRS)
miniapps: $(MINIAPP_DIRS)
$(MINIAPP_USE_COMMON): miniapps/common
$(EM_DIRS) $(TEST_DIRS): lib
	$(MAKE) -C $(BLD)$(@)

.PHONY: doc
doc:
	$(MAKE) -C $(BLD)$(@)

-include $(BLD)deps.mk

$(BLD)libmfem.a: $(OBJECT_FILES)
	$(AR) $(ARFLAGS) $(@) $(OBJECT_FILES)
	$(RANLIB) $(@)
	@$(MAKE) deprecation-warnings

$(BLD)libmfem.$(SO_EXT): $(BLD)libmfem.$(SO_VER)
	cd $(@D) && ln -sf $(<F) $(@F)
	@$(MAKE) deprecation-warnings

# If some of the external libraries are build without -fPIC, linking shared MFEM
# library may fail. In such cases, one may set EXT_LIBS on the command line.
EXT_LIBS = $(MFEM_EXT_LIBS)
$(BLD)libmfem.$(SO_VER): $(OBJECT_FILES)
	$(MFEM_CXX) $(MFEM_LINK_FLAGS) $(BUILD_SOFLAGS) $(OBJECT_FILES) \
	   $(EXT_LIBS) -o $(@)

# Shortcut targets options
serial debug cuda hip cudebug hipdebug:           M_MPI=NO
parallel pdebug pcuda pcudebug phip phipdebug:    M_MPI=YES
serial parallel cuda pcuda hip phip:              M_DBG=NO
debug pdebug cudebug pcudebug hipdebug phipdebug: M_DBG=YES
cuda pcuda cudebug pcudebug:                      M_CUDA=YES
hip phip hipdebug phipdebug:                      M_HIP=YES

serial parallel debug pdebug:
	$(MAKE) -f $(THIS_MK) config MFEM_USE_MPI=$(M_MPI) MFEM_DEBUG=$(M_DBG) \
	   $(MAKEOVERRIDES_SAVE)
	$(MAKE) $(MAKEOVERRIDES_SAVE)

cuda pcuda cudebug pcudebug:
	$(MAKE) -f $(THIS_MK) config MFEM_USE_MPI=$(M_MPI) MFEM_DEBUG=$(M_DBG) \
	   MFEM_USE_CUDA=$(M_CUDA) $(MAKEOVERRIDES_SAVE)
	$(MAKE) $(MAKEOVERRIDES_SAVE)

hip phip hipdebug phipdebug:
	$(MAKE) -f $(THIS_MK) config MFEM_USE_MPI=$(M_MPI) MFEM_DEBUG=$(M_DBG) \
	MFEM_USE_HIP=$(M_HIP) $(MAKEOVERRIDES_SAVE)
	$(MAKE) $(MAKEOVERRIDES_SAVE)

# Build with MPI and all Device backends enabled (requires OCCA and RAJA)
hpc:
	$(MAKE) -f $(THIS_MK) config MFEM_USE_MPI=YES MFEM_USE_CUDA=YES \
	  MFEM_USE_OPENMP=YES MFEM_USE_OCCA=YES MFEM_USE_RAJA=YES \
	  $(MAKEOVERRIDES_SAVE)
	$(MAKE) $(MAKEOVERRIDES_SAVE)

deps:
	rm -f $(BLD)deps.mk
	for i in $(RELSRC_FILES:.cpp=); do \
	   $(DEP_CXX) $(MFEM_BUILD_FLAGS) -MM -MT $(BLD)$${i}.o $(SRC)$${i}.cpp\
	      >> $(BLD)deps.mk; done

check: lib
	@printf "Quick-checking the MFEM library."
	@printf " Use 'make test' for more extensive tests.\n"
	@$(MAKE) -C $(BLD)examples \
	$(if $(findstring YES,$(MFEM_USE_MPI)),ex1p-test-par,ex1-test-seq)

test:
	@echo "Testing the MFEM library. This may take a while..."
	@echo "Building all examples, miniapps, and tests..."
	@$(MAKE) $(MAKEOVERRIDES_SAVE) all
	@echo "Running tests in: [ $(ALL_TEST_DIRS) ] ..."
	@ERR=0; for dir in $(ALL_TEST_DIRS); do \
	   echo "Running tests in $${dir} ..."; \
	   if ! $(MAKE) -j1 -C $(BLD)$${dir} test; then \
	   ERR=1; fi; done; \
	   if [ 0 -ne $${ERR} ]; then echo "Some tests failed."; exit 1; \
	   else echo "All tests passed."; fi

unittest: lib
	$(MAKE) -C $(BLD)tests/unit test

.PHONY: test-print
test-print:
	@echo "Printing tests in: [ $(ALL_TEST_DIRS) ] ..."
	@for dir in $(ALL_TEST_DIRS); do \
	   $(MAKE) -j1 -C $(BLD)$${dir} test-print; done

ALL_CLEAN_SUBDIRS = $(addsuffix /clean,config $(EM_DIRS) doc $(TEST_DIRS))
.PHONY: $(ALL_CLEAN_SUBDIRS) miniapps/clean
miniapps/clean: $(addsuffix /clean,$(MINIAPP_DIRS))
$(ALL_CLEAN_SUBDIRS):
	$(MAKE) -C $(BLD)$(@D) $(@F)

clean: $(addsuffix /clean,$(EM_DIRS) $(TEST_DIRS))
<<<<<<< HEAD
	rm -f $(addprefix $(BLD),$(foreach d,$(DIRS),$(d)/*{.o,~}) \
	   *~ libmfem.* miniapps/common/libmfem-common.* deps.mk)
=======
	rm -f $(addprefix $(BLD),*/*.o */*~ *~ libmfem.* deps.mk)
>>>>>>> 8e299111

distclean: clean config/clean doc/clean
	rm -rf mfem/

INSTALL_SHARED_LIB = $(MFEM_CXX) $(MFEM_BUILD_FLAGS) $(INSTALL_SOFLAGS)\
   $(OBJECT_FILES) $(EXT_LIBS) -o $(PREFIX_LIB)/libmfem.$(SO_VER) && \
   cd $(PREFIX_LIB) && ln -sf libmfem.$(SO_VER) libmfem.$(SO_EXT)

install: $(if $(static),$(BLD)libmfem.a) $(if $(shared),$(BLD)libmfem.$(SO_EXT))
	mkdir -p $(PREFIX_LIB)
# install static and/or shared library
	$(if $(static),$(INSTALL) -m 640 $(BLD)libmfem.a $(PREFIX_LIB))
	$(if $(shared),$(INSTALL_SHARED_LIB))
# install top level includes
	mkdir -p $(PREFIX_INC)/mfem
	$(INSTALL) -m 640 $(SRC)mfem.hpp $(SRC)mfem-performance.hpp \
	   $(PREFIX_INC)/mfem
	for hdr in mfem.hpp mfem-performance.hpp; do \
	   printf '// Auto-generated file.\n#include "mfem/'$$hdr'"\n' \
	      > $(PREFIX_INC)/$$hdr && chmod 640 $(PREFIX_INC)/$$hdr; done
# install config include
	mkdir -p $(PREFIX_INC)/mfem/config
	$(INSTALL) -m 640 $(BLD)config/_config.hpp $(PREFIX_INC)/mfem/config/config.hpp
	$(INSTALL) -m 640 $(SRC)config/tconfig.hpp $(PREFIX_INC)/mfem/config
# install remaining includes in each subdirectory
	for dir in $(DIRS); do \
	   mkdir -p $(PREFIX_INC)/mfem/$$dir && \
	   $(INSTALL) -m 640 $(SRC)$$dir/*.hpp $(PREFIX_INC)/mfem/$$dir; \
	done
# install *.okl files
	for dir in $(OKL_DIRS); do \
	   mkdir -p $(PREFIX_INC)/mfem/$$dir && \
	   $(INSTALL) -m 640 $(SRC)$$dir/*.okl $(PREFIX_INC)/mfem/$$dir; \
	done
# install libCEED q-function headers
	mkdir -p $(PREFIX_INC)/mfem/fem/libceed
	$(INSTALL) -m 640 $(SRC)fem/libceed/*.h $(PREFIX_INC)/mfem/fem/libceed
# install config.mk in $(PREFIX_SHARE)
	mkdir -p $(PREFIX_SHARE)
	$(MAKE) -C $(BLD)config config-mk CONFIG_MK=config-install.mk
	$(INSTALL) -m 640 $(BLD)config/config-install.mk $(PREFIX_SHARE)/config.mk
	rm -f $(BLD)config/config-install.mk
# install test.mk in $(PREFIX_SHARE)
	$(INSTALL) -m 640 $(SRC)config/test.mk $(PREFIX_SHARE)/test.mk

$(CONFIG_MK):
# Skip the error message when '-B' make flag is used (unconditionally
# make all targets), but still check for the $(CONFIG_MK) file
ifeq (,$(and $(findstring B,$(MAKEFLAGS)),$(wildcard $(CONFIG_MK))))
	$(info )
	$(info MFEM is not configured.)
	$(info Run "make config" first, or see "make help".)
	$(info )
	$(error )
endif

config: $(if $(CONFIG_FILE_DEF),build-config,local-config)

.PHONY: local-config
local-config:
	$(MAKE) -C config all
	@printf "\nBuild destination: <source> [$(BUILD_REAL_DIR)]\n\n"

.PHONY: build-config
build-config:
	for d in $(BUILD_SUBDIRS); do mkdir -p $(BLD)$${d}; done
	for dir in "" $(addsuffix /,config $(EM_DIRS) doc $(TEST_DIRS)); do \
	   printf "# Auto-generated file.\n%s\n%s\n" \
	      "MFEM_DIR = $(MFEM_REAL_DIR)" \
	      "include \$$(MFEM_DIR)/$${dir}makefile" \
	      > $(BLD)$${dir}GNUmakefile; done
	$(MAKE) -C $(BLD)config all
	cd "$(BUILD_DIR)" && ln -sf "$(MFEM_REAL_DIR)/data" .
	for hdr in mfem.hpp mfem-performance.hpp; do \
	   printf "// Auto-generated file.\n%s\n%s\n" \
	   "#define MFEM_CONFIG_FILE \"$(BUILD_REAL_DIR)/config/_config.hpp\"" \
	   "#include \"$(MFEM_REAL_DIR)/$${hdr}\"" > $(BLD)$${hdr}; done
	@printf "\nBuild destination: $(BUILD_DIR) [$(BUILD_REAL_DIR)]\n\n"

help:
	$(info $(value MFEM_HELP_MSG))
	@true

status info:
	$(info MFEM_VERSION           = $(MFEM_VERSION) [v$(MFEM_VERSION_STRING)])
	$(info MFEM_GIT_STRING        = $(MFEM_GIT_STRING))
	$(info MFEM_USE_MPI           = $(MFEM_USE_MPI))
	$(info MFEM_USE_METIS         = $(MFEM_USE_METIS))
	$(info MFEM_USE_METIS_5       = $(MFEM_USE_METIS_5))
	$(info MFEM_DEBUG             = $(MFEM_DEBUG))
	$(info MFEM_USE_EXCEPTIONS    = $(MFEM_USE_EXCEPTIONS))
	$(info MFEM_USE_GZSTREAM      = $(MFEM_USE_GZSTREAM))
	$(info MFEM_USE_LIBUNWIND     = $(MFEM_USE_LIBUNWIND))
	$(info MFEM_USE_LAPACK        = $(MFEM_USE_LAPACK))
	$(info MFEM_THREAD_SAFE       = $(MFEM_THREAD_SAFE))
	$(info MFEM_USE_OPENMP        = $(MFEM_USE_OPENMP))
	$(info MFEM_USE_LEGACY_OPENMP = $(MFEM_USE_LEGACY_OPENMP))
	$(info MFEM_USE_MEMALLOC      = $(MFEM_USE_MEMALLOC))
	$(info MFEM_TIMER_TYPE        = $(MFEM_TIMER_TYPE))
	$(info MFEM_USE_SUNDIALS      = $(MFEM_USE_SUNDIALS))
	$(info MFEM_USE_MESQUITE      = $(MFEM_USE_MESQUITE))
	$(info MFEM_USE_SUITESPARSE   = $(MFEM_USE_SUITESPARSE))
	$(info MFEM_USE_SUPERLU       = $(MFEM_USE_SUPERLU))
	$(info MFEM_USE_STRUMPACK     = $(MFEM_USE_STRUMPACK))
	$(info MFEM_USE_GECKO         = $(MFEM_USE_GECKO))
	$(info MFEM_USE_GINKGO        = $(MFEM_USE_GINKGO))
	$(info MFEM_USE_GNUTLS        = $(MFEM_USE_GNUTLS))
	$(info MFEM_USE_NETCDF        = $(MFEM_USE_NETCDF))
	$(info MFEM_USE_PETSC         = $(MFEM_USE_PETSC))
	$(info MFEM_USE_MPFR          = $(MFEM_USE_MPFR))
	$(info MFEM_USE_SIDRE         = $(MFEM_USE_SIDRE))
	$(info MFEM_USE_CONDUIT       = $(MFEM_USE_CONDUIT))
	$(info MFEM_USE_PUMI          = $(MFEM_USE_PUMI))
	$(info MFEM_USE_HIOP          = $(MFEM_USE_HIOP))
	$(info MFEM_USE_GSLIB         = $(MFEM_USE_GSLIB))
	$(info MFEM_USE_CUDA          = $(MFEM_USE_CUDA))
	$(info MFEM_USE_HIP           = $(MFEM_USE_HIP))
	$(info MFEM_USE_RAJA          = $(MFEM_USE_RAJA))
	$(info MFEM_USE_OCCA          = $(MFEM_USE_OCCA))
	$(info MFEM_USE_CEED          = $(MFEM_USE_CEED))
	$(info MFEM_CXX               = $(value MFEM_CXX))
	$(info MFEM_CPPFLAGS          = $(value MFEM_CPPFLAGS))
	$(info MFEM_CXXFLAGS          = $(value MFEM_CXXFLAGS))
	$(info MFEM_TPLFLAGS          = $(value MFEM_TPLFLAGS))
	$(info MFEM_INCFLAGS          = $(value MFEM_INCFLAGS))
	$(info MFEM_FLAGS             = $(value MFEM_FLAGS))
	$(info MFEM_LINK_FLAGS        = $(value MFEM_LINK_FLAGS))
	$(info MFEM_EXT_LIBS          = $(value MFEM_EXT_LIBS))
	$(info MFEM_LIBS              = $(value MFEM_LIBS))
	$(info MFEM_LIB_FILE          = $(value MFEM_LIB_FILE))
	$(info MFEM_BUILD_TAG         = $(value MFEM_BUILD_TAG))
	$(info MFEM_PREFIX            = $(value MFEM_PREFIX))
	$(info MFEM_INC_DIR           = $(value MFEM_INC_DIR))
	$(info MFEM_LIB_DIR           = $(value MFEM_LIB_DIR))
	$(info MFEM_STATIC            = $(MFEM_STATIC))
	$(info MFEM_SHARED            = $(MFEM_SHARED))
	$(info MFEM_BUILD_DIR         = $(MFEM_BUILD_DIR))
	$(info MFEM_MPIEXEC           = $(MFEM_MPIEXEC))
	$(info MFEM_MPIEXEC_NP        = $(MFEM_MPIEXEC_NP))
	$(info MFEM_MPI_NP            = $(MFEM_MPI_NP))
	@true

ASTYLE = astyle --options=$(SRC)config/mfem.astylerc
FORMAT_FILES = $(foreach dir,$(DIRS) $(EM_DIRS) config,"$(dir)/*.?pp")
FORMAT_FILES += "tests/unit/*.cpp"
FORMAT_FILES += $(foreach dir,general linalg mesh fem,"tests/unit/$(dir)/*.?pp")

DEPRECATION_WARNING := \
"This feature is planned for removal in the next release."\
"Please open an issue at github.com/mfem/mfem/issues if you depend on it."
deprecation-warnings:
	@if [ -t 1 ]; then\
	  red="\033[0;31m";\
	  yellow="\033[0;33m";\
	  end="\033[0m";\
	fi;\
	if [ $(MFEM_USE_LEGACY_OPENMP) = YES ]; then\
	  printf $$red"[MFEM_USE_LEGACY_OPENMP]"$$end": "$$yellow"%s"$$end"\n"\
	  $(DEPRECATION_WARNING);\
	fi

style:
	@if ! $(ASTYLE) $(FORMAT_FILES) | grep Formatted; then\
	   echo "No source files were changed.";\
	fi

# Print the contents of a makefile variable, e.g.: 'make print-MFEM_LIBS'.
print-%:
	$(info [ variable name]: $*)
	$(info [        origin]: $(origin $*))
	$(info [         value]: $(value $*))
	$(info [expanded value]: $($*))
	$(info )
	@true

# Print the contents of all makefile variables.
.PHONY: printall
printall: $(subst :,\:,$(foreach var,$(.VARIABLES),print-$(var)))
	@true<|MERGE_RESOLUTION|>--- conflicted
+++ resolved
@@ -517,12 +517,8 @@
 	$(MAKE) -C $(BLD)$(@D) $(@F)
 
 clean: $(addsuffix /clean,$(EM_DIRS) $(TEST_DIRS))
-<<<<<<< HEAD
 	rm -f $(addprefix $(BLD),$(foreach d,$(DIRS),$(d)/*{.o,~}) \
-	   *~ libmfem.* miniapps/common/libmfem-common.* deps.mk)
-=======
-	rm -f $(addprefix $(BLD),*/*.o */*~ *~ libmfem.* deps.mk)
->>>>>>> 8e299111
+	   *~ libmfem.* deps.mk)
 
 distclean: clean config/clean doc/clean
 	rm -rf mfem/
