// Copyright (c) 2010, Lawrence Livermore National Security, LLC. Produced at
// the Lawrence Livermore National Laboratory. LLNL-CODE-443211. All Rights
// reserved. See file COPYRIGHT for details.
//
// This file is part of the MFEM library. For more information and source code
// availability see http://mfem.org.
//
// MFEM is free software; you can redistribute it and/or modify it under the
// terms of the GNU Lesser General Public License (as published by the Free
// Software Foundation) version 2.1 dated February 1999.

#include "../general/forall.hpp"
#include "bilininteg.hpp"
#include "gridfunc.hpp"

using namespace std;

namespace mfem
{

// PA Diffusion Integrator

// OCCA 2D Assemble kernel
#ifdef MFEM_USE_OCCA
static void OccaPADiffusionSetup2D(const int D1D,
                                   const int Q1D,
                                   const int NE,
                                   const Array<double> &W,
                                   const Vector &J,
                                   const Vector &C,
                                   Vector &op)
{
   occa::properties props;
   props["defines/D1D"] = D1D;
   props["defines/Q1D"] = Q1D;
   const occa::memory o_W = OccaMemoryRead(W.GetMemory(), W.Size());
   const occa::memory o_J = OccaMemoryRead(J.GetMemory(), J.Size());
   const occa::memory o_C = OccaMemoryRead(C.GetMemory(), C.Size());
   occa::memory o_op = OccaMemoryWrite(op.GetMemory(), op.Size());
   const bool const_c = C.Size() == 1;
   const occa_id_t id = std::make_pair(D1D,Q1D);
   static occa_kernel_t OccaDiffSetup2D_ker;
   if (OccaDiffSetup2D_ker.find(id) == OccaDiffSetup2D_ker.end())
   {
      const occa::kernel DiffusionSetup2D =
         mfem::OccaDev().buildKernel("occa://mfem/fem/occa.okl",
                                     "DiffusionSetup2D", props);
      OccaDiffSetup2D_ker.emplace(id, DiffusionSetup2D);
   }
   OccaDiffSetup2D_ker.at(id)(NE, o_W, o_J, o_C, o_op, const_c);
}

static void OccaPADiffusionSetup3D(const int D1D,
                                   const int Q1D,
                                   const int NE,
                                   const Array<double> &W,
                                   const Vector &J,
                                   const Vector &C,
                                   Vector &op)
{
   occa::properties props;
   props["defines/D1D"] = D1D;
   props["defines/Q1D"] = Q1D;
   const occa::memory o_W = OccaMemoryRead(W.GetMemory(), W.Size());
   const occa::memory o_J = OccaMemoryRead(J.GetMemory(), J.Size());
   const occa::memory o_C = OccaMemoryRead(C.GetMemory(), C.Size());
   occa::memory o_op = OccaMemoryWrite(op.GetMemory(), op.Size());
   const bool const_c = C.Size() == 1;
   const occa_id_t id = std::make_pair(D1D,Q1D);
   static occa_kernel_t OccaDiffSetup3D_ker;
   if (OccaDiffSetup3D_ker.find(id) == OccaDiffSetup3D_ker.end())
   {
      const occa::kernel DiffusionSetup3D =
         mfem::OccaDev().buildKernel("occa://mfem/fem/occa.okl",
                                     "DiffusionSetup3D", props);
      OccaDiffSetup3D_ker.emplace(id, DiffusionSetup3D);
   }
   OccaDiffSetup3D_ker.at(id)(NE, o_W, o_J, o_C, o_op, const_c);
}
#endif // MFEM_USE_OCCA

// PA Diffusion Assemble 2D kernel
static void PADiffusionSetup2D(const int Q1D,
                               const int NE,
                               const Array<double> &w,
                               const Vector &j,
                               const Vector &c,
                               Vector &d)
{
   const int NQ = Q1D*Q1D;
   const bool const_c = c.Size() == 1;
   auto W = w.Read();
   auto J = Reshape(j.Read(), NQ, 2, 2, NE);
   auto C = const_c ? Reshape(c.Read(), 1, 1) : Reshape(c.Read(), NQ, NE);
   auto D = Reshape(d.Write(), NQ, 3, NE);

   MFEM_FORALL(e, NE,
   {
      for (int q = 0; q < NQ; ++q)
      {
         const double J11 = J(q,0,0,e);
         const double J21 = J(q,1,0,e);
         const double J12 = J(q,0,1,e);
         const double J22 = J(q,1,1,e);
         const double coeff = const_c ? C(0,0) : C(q,e);
         const double c_detJ = W[q] * coeff / ((J11*J22)-(J21*J12));
         D(q,0,e) =  c_detJ * (J12*J12 + J22*J22); // 1,1
         D(q,1,e) = -c_detJ * (J12*J11 + J22*J21); // 1,2
         D(q,2,e) =  c_detJ * (J11*J11 + J21*J21); // 2,2
      }
   });
}

// PA Diffusion Assemble 3D kernel
static void PADiffusionSetup3D(const int Q1D,
                               const int NE,
                               const Array<double> &w,
                               const Vector &j,
                               const Vector &c,
                               Vector &d)
{
   const int NQ = Q1D*Q1D*Q1D;
   const bool const_c = c.Size() == 1;
   auto W = w.Read();
   auto J = Reshape(j.Read(), NQ, 3, 3, NE);
   auto C = const_c ? Reshape(c.Read(), 1, 1) : Reshape(c.Read(), NQ, NE);
   auto D = Reshape(d.Write(), NQ, 6, NE);
   MFEM_FORALL(e, NE,
   {
      for (int q = 0; q < NQ; ++q)
      {
         const double J11 = J(q,0,0,e);
         const double J21 = J(q,1,0,e);
         const double J31 = J(q,2,0,e);
         const double J12 = J(q,0,1,e);
         const double J22 = J(q,1,1,e);
         const double J32 = J(q,2,1,e);
         const double J13 = J(q,0,2,e);
         const double J23 = J(q,1,2,e);
         const double J33 = J(q,2,2,e);
         const double detJ = J11 * (J22 * J33 - J32 * J23) -
         /* */               J21 * (J12 * J33 - J32 * J13) +
         /* */               J31 * (J12 * J23 - J22 * J13);
         const double coeff = const_c ? C(0,0) : C(q,e);
         const double c_detJ = W[q] * coeff / detJ;
         // adj(J)
         const double A11 = (J22 * J33) - (J23 * J32);
         const double A12 = (J32 * J13) - (J12 * J33);
         const double A13 = (J12 * J23) - (J22 * J13);
         const double A21 = (J31 * J23) - (J21 * J33);
         const double A22 = (J11 * J33) - (J13 * J31);
         const double A23 = (J21 * J13) - (J11 * J23);
         const double A31 = (J21 * J32) - (J31 * J22);
         const double A32 = (J31 * J12) - (J11 * J32);
         const double A33 = (J11 * J22) - (J12 * J21);
         // detJ J^{-1} J^{-T} = (1/detJ) adj(J) adj(J)^T
         D(q,0,e) = c_detJ * (A11*A11 + A12*A12 + A13*A13); // 1,1
         D(q,1,e) = c_detJ * (A11*A21 + A12*A22 + A13*A23); // 2,1
         D(q,2,e) = c_detJ * (A11*A31 + A12*A32 + A13*A33); // 3,1
         D(q,3,e) = c_detJ * (A21*A21 + A22*A22 + A23*A23); // 2,2
         D(q,4,e) = c_detJ * (A21*A31 + A22*A32 + A23*A33); // 3,2
         D(q,5,e) = c_detJ * (A31*A31 + A32*A32 + A33*A33); // 3,3
      }
   });
}

static void PADiffusionSetup(const int dim,
                             const int D1D,
                             const int Q1D,
                             const int NE,
                             const Array<double> &W,
                             const Vector &J,
                             const Vector &C,
                             Vector &D)
{
   if (dim == 1) { MFEM_ABORT("dim==1 not supported in PADiffusionSetup"); }
   if (dim == 2)
   {
#ifdef MFEM_USE_OCCA
      if (DeviceCanUseOcca())
      {
         OccaPADiffusionSetup2D(D1D, Q1D, NE, W, J, C, D);
         return;
      }
#endif // MFEM_USE_OCCA
      PADiffusionSetup2D(Q1D, NE, W, J, C, D);
   }
   if (dim == 3)
   {
#ifdef MFEM_USE_OCCA
      if (DeviceCanUseOcca())
      {
         OccaPADiffusionSetup3D(D1D, Q1D, NE, W, J, C, D);
         return;
      }
#endif // MFEM_USE_OCCA
      PADiffusionSetup3D(Q1D, NE, W, J, C, D);
   }
}

void DiffusionIntegrator::AssemblePA(const FiniteElementSpace &fes)
{
   // Assumes tensor-product elements
   Mesh *mesh = fes.GetMesh();
   const FiniteElement &el = *fes.GetFE(0);
   const IntegrationRule *ir = IntRule ? IntRule : &GetRule(el, el);
   const int dims = el.GetDim();
   const int symmDims = (dims * (dims + 1)) / 2; // 1x1: 1, 2x2: 3, 3x3: 6
   const int nq = ir->GetNPoints();
   dim = mesh->Dimension();
   ne = fes.GetNE();
   geom = mesh->GetGeometricFactors(*ir, GeometricFactors::JACOBIANS);
   maps = &el.GetDofToQuad(*ir, DofToQuad::TENSOR);
   dofs1D = maps->ndof;
   quad1D = maps->nqpt;
   pa_data.SetSize(symmDims * nq * ne, Device::GetMemoryType());
   Vector coeff;
   if (Q == nullptr)
   {
      coeff.SetSize(1);
      coeff(0) = 1.0;
   }
   else if (ConstantCoefficient* cQ = dynamic_cast<ConstantCoefficient*>(Q))
   {
      coeff.SetSize(1);
      coeff(0) = cQ->constant;
   }
   else
   {
      coeff.SetSize(nq * ne);
      auto C = Reshape(coeff.HostWrite(), nq, ne);
      for (int e = 0; e < ne; ++e)
      {
         ElementTransformation& T = *fes.GetElementTransformation(e);
         for (int q = 0; q < nq; ++q)
         {
            C(q,e) = Q->Eval(T, ir->IntPoint(q));
         }
      }
   }
   PADiffusionSetup(dim, dofs1D, quad1D, ne, ir->GetWeights(), geom->J, coeff,
                    pa_data);
}


template<int T_D1D = 0, int T_Q1D = 0>
static void PADiffusionDiagonal2D(const int NE,
                                  const Array<double> &b,
                                  const Array<double> &g,
                                  const Vector &d,
                                  Vector &y,
                                  const int d1d = 0,
                                  const int q1d = 0)
{
   const int D1D = T_D1D ? T_D1D : d1d;
   const int Q1D = T_Q1D ? T_Q1D : q1d;
   MFEM_VERIFY(D1D <= MAX_D1D, "");
   MFEM_VERIFY(Q1D <= MAX_Q1D, "");
   auto B = Reshape(b.Read(), Q1D, D1D);
   auto G = Reshape(g.Read(), Q1D, D1D);
   // note the different shape for D, this is a (symmetric) matrix so we only
   // store necessary entries
   auto D = Reshape(d.Read(), Q1D*Q1D, 3, NE);
   auto Y = Reshape(y.ReadWrite(), D1D, D1D, NE);
   MFEM_FORALL(e, NE,
   {
      const int D1D = T_D1D ? T_D1D : d1d;
      const int Q1D = T_Q1D ? T_Q1D : q1d;
      constexpr int MD1 = T_D1D ? T_D1D : MAX_D1D;
      constexpr int MQ1 = T_Q1D ? T_Q1D : MAX_Q1D;
      // gradphi \cdot Q \gradphi has four terms
      double QD0[MQ1][MD1];
      double QD1[MQ1][MD1];
      double QD2[MQ1][MD1];
      for (int qx = 0; qx < Q1D; ++qx)
      {
         for (int dy = 0; dy < D1D; ++dy)
         {
            QD0[qx][dy] = 0.0;
            QD1[qx][dy] = 0.0;
            QD2[qx][dy] = 0.0;
            for (int qy = 0; qy < Q1D; ++qy)
            {
               const int q = qx + qy * Q1D;
               const double D0 = D(q,0,e);
               const double D1 = D(q,1,e);
               const double D2 = D(q,2,e);
               QD0[qx][dy] += B(qy, dy) * B(qy, dy) * D0;
               QD1[qx][dy] += B(qy, dy) * G(qy, dy) * D1;
               QD2[qx][dy] += G(qy, dy) * G(qy, dy) * D2;
            }
         }
      }
      for (int dy = 0; dy < D1D; ++dy)
      {
         for (int dx = 0; dx < D1D; ++dx)
         {
            for (int qx = 0; qx < Q1D; ++qx)
            {
               Y(dx,dy,e) += G(qx, dx) * G(qx, dx) * QD0[qx][dy];
               Y(dx,dy,e) += G(qx, dx) * B(qx, dx) * QD1[qx][dy];
               Y(dx,dy,e) += B(qx, dx) * G(qx, dx) * QD1[qx][dy];
               Y(dx,dy,e) += B(qx, dx) * B(qx, dx) * QD2[qx][dy];
            }
         }
      }
   });
}

// Shared memory PA Diffusion Diagonal 2D kernel
template<int T_D1D = 0, int T_Q1D = 0, int T_NBZ = 0>
static void SmemPADiffusionDiagonal2D(const int NE,
                                      const Array<double> &b_,
                                      const Array<double> &g_,
                                      const Vector &d_,
                                      Vector &y_,
                                      const int d1d = 0,
                                      const int q1d = 0)
{
   const int D1D = T_D1D ? T_D1D : d1d;
   const int Q1D = T_Q1D ? T_Q1D : q1d;
   constexpr int NBZ = T_NBZ ? T_NBZ : 1;
   constexpr int MQ1 = T_Q1D ? T_Q1D : MAX_Q1D;
   constexpr int MD1 = T_D1D ? T_D1D : MAX_D1D;
   MFEM_VERIFY(D1D <= MD1, "");
   MFEM_VERIFY(Q1D <= MQ1, "");
   auto b = Reshape(b_.Read(), Q1D, D1D);
   auto g = Reshape(g_.Read(), Q1D, D1D);
   auto D = Reshape(d_.Read(), Q1D*Q1D, 3, NE);
   auto Y = Reshape(y_.ReadWrite(), D1D, D1D, NE);
   MFEM_FORALL_2D(e, NE, Q1D, Q1D, NBZ,
   {
      const int tidz = MFEM_THREAD_ID(z);
      const int D1D = T_D1D ? T_D1D : d1d;
      const int Q1D = T_Q1D ? T_Q1D : q1d;
      constexpr int NBZ = T_NBZ ? T_NBZ : 1;
      constexpr int MQ1 = T_Q1D ? T_Q1D : MAX_Q1D;
      constexpr int MD1 = T_D1D ? T_D1D : MAX_D1D;
      MFEM_SHARED double BG[2][MQ1*MD1];
      double (*B)[MD1] = (double (*)[MD1]) (BG+0);
      double (*G)[MD1] = (double (*)[MD1]) (BG+1);
      MFEM_SHARED double QD[4][NBZ][MD1][MQ1];
      double (*QD0)[MD1] = (double (*)[MD1])(QD[0] + tidz);
      double (*QD1)[MD1] = (double (*)[MD1])(QD[1] + tidz);
      double (*QD2)[MD1] = (double (*)[MD1])(QD[3] + tidz);
      if (tidz == 0)
      {
         MFEM_FOREACH_THREAD(d,y,D1D)
         {
            MFEM_FOREACH_THREAD(q,x,Q1D)
            {
               B[q][d] = b(q,d);
               G[q][d] = g(q,d);
            }
         }
      }
      MFEM_SYNC_THREAD;
      MFEM_FOREACH_THREAD(qx,x,Q1D)
      {
         MFEM_FOREACH_THREAD(dy,y,D1D)
         {
            QD0[qx][dy] = 0.0;
            QD1[qx][dy] = 0.0;
            QD2[qx][dy] = 0.0;
            for (int qy = 0; qy < Q1D; ++qy)
            {
               const int q = qx + qy * Q1D;
               const double D0 = D(q,0,e);
               const double D1 = D(q,1,e);
               const double D2 = D(q,2,e);
               const double By = B[qy][dy];
               const double Gy = G[qy][dy];
               const double BB = By * By;
               const double BG = By * Gy;
               const double GG = Gy * Gy;
               QD0[qx][dy] += BB * D0;
               QD1[qx][dy] += BG * D1;
               QD2[qx][dy] += GG * D2;
            }
         }
      }
      MFEM_SYNC_THREAD;
      MFEM_FOREACH_THREAD(dy,y,D1D)
      {
         MFEM_FOREACH_THREAD(dx,x,D1D)
         {
            for (int qx = 0; qx < Q1D; ++qx)
            {
               const double Bx = B[qx][dx];
               const double Gx = G[qx][dx];
               const double BB = Bx * Bx;
               const double BG = Bx * Gx;
               const double GG = Gx * Gx;
               Y(dx,dy,e) += GG * QD0[qx][dy];
               Y(dx,dy,e) += BG * QD1[qx][dy];
               Y(dx,dy,e) += BG * QD1[qx][dy];
               Y(dx,dy,e) += BB * QD2[qx][dy];
            }
         }
      }
   });
}

template<int T_D1D = 0, int T_Q1D = 0>
static void PADiffusionDiagonal3D(const int NE,
                                  const Array<double> &b,
                                  const Array<double> &g,
                                  const Vector &d,
                                  Vector &y,
                                  const int d1d = 0,
                                  const int q1d = 0)
{
   constexpr int DIM = 3;
   const int D1D = T_D1D ? T_D1D : d1d;
   const int Q1D = T_Q1D ? T_Q1D : q1d;
   constexpr int MQ1 = T_Q1D ? T_Q1D : MAX_Q1D;
   constexpr int MD1 = T_D1D ? T_D1D : MAX_D1D;
   MFEM_VERIFY(D1D <= MD1, "");
   MFEM_VERIFY(Q1D <= MQ1, "");
   auto B = Reshape(b.Read(), Q1D, D1D);
   auto G = Reshape(g.Read(), Q1D, D1D);
   auto Q = Reshape(d.Read(), Q1D*Q1D*Q1D, 6, NE);
   auto Y = Reshape(y.ReadWrite(), D1D, D1D, D1D, NE);
   MFEM_FORALL(e, NE,
   {
      const int D1D = T_D1D ? T_D1D : d1d;
      const int Q1D = T_Q1D ? T_Q1D : q1d;
      constexpr int MD1 = T_D1D ? T_D1D : MAX_D1D;
      constexpr int MQ1 = T_Q1D ? T_Q1D : MAX_Q1D;
      double QQD[MQ1][MQ1][MD1];
      double QDD[MQ1][MD1][MD1];
      for (int i = 0; i < DIM; ++i)
      {
         for (int j = 0; j < DIM; ++j)
         {
            // first tensor contraction, along z direction
            for (int qx = 0; qx < Q1D; ++qx)
            {
               for (int qy = 0; qy < Q1D; ++qy)
               {
                  for (int dz = 0; dz < D1D; ++dz)
                  {
                     QQD[qx][qy][dz] = 0.0;
                     for (int qz = 0; qz < Q1D; ++qz)
                     {
                        const int q = qx + (qy + qz * Q1D) * Q1D;
                        const int k = j >= i ?
                        3 - (3-i)*(2-i)/2 + j:
                        3 - (3-j)*(2-j)/2 + i;
                        const double O = Q(q,k,e);
                        const double Bz = B(qz,dz);
                        const double Gz = G(qz,dz);
                        const double L = i==2 ? Gz : Bz;
                        const double R = j==2 ? Gz : Bz;
                        QQD[qx][qy][dz] += L * O * R;
                     }
                  }
               }
            }
            // second tensor contraction, along y direction
            for (int qx = 0; qx < Q1D; ++qx)
            {
               for (int dz = 0; dz < D1D; ++dz)
               {
                  for (int dy = 0; dy < D1D; ++dy)
                  {
                     QDD[qx][dy][dz] = 0.0;
                     for (int qy = 0; qy < Q1D; ++qy)
                     {
                        const double By = B(qy,dy);
                        const double Gy = G(qy,dy);
                        const double L = i==1 ? Gy : By;
                        const double R = j==1 ? Gy : By;
                        QDD[qx][dy][dz] += L * QQD[qx][qy][dz] * R;
                     }
                  }
               }
            }
            // third tensor contraction, along x direction
            for (int dz = 0; dz < D1D; ++dz)
            {
               for (int dy = 0; dy < D1D; ++dy)
               {
                  for (int dx = 0; dx < D1D; ++dx)
                  {
                     for (int qx = 0; qx < Q1D; ++qx)
                     {
                        const double Bx = B(qx,dx);
                        const double Gx = G(qx,dx);
                        const double L = i==0 ? Gx : Bx;
                        const double R = j==0 ? Gx : Bx;
                        Y(dx, dy, dz, e) += L * QDD[qx][dy][dz] * R;
                     }
                  }
               }
            }
         }
      }
   });
}

// Shared memory PA Diffusion Diagonal 3D kernel
template<int T_D1D = 0, int T_Q1D = 0>
static void SmemPADiffusionDiagonal3D(const int NE,
                                      const Array<double> &b_,
                                      const Array<double> &g_,
                                      const Vector &d_,
                                      Vector &y_,
                                      const int d1d = 0,
                                      const int q1d = 0)
{
   constexpr int DIM = 3;
   const int D1D = T_D1D ? T_D1D : d1d;
   const int Q1D = T_Q1D ? T_Q1D : q1d;
   constexpr int MQ1 = T_Q1D ? T_Q1D : MAX_Q1D;
   constexpr int MD1 = T_D1D ? T_D1D : MAX_D1D;
   MFEM_VERIFY(D1D <= MD1, "");
   MFEM_VERIFY(Q1D <= MQ1, "");
   auto b = Reshape(b_.Read(), Q1D, D1D);
   auto g = Reshape(g_.Read(), Q1D, D1D);
   auto D = Reshape(d_.Read(), Q1D*Q1D*Q1D, 6, NE);
   auto Y = Reshape(y_.ReadWrite(), D1D, D1D, D1D, NE);
   MFEM_FORALL_3D(e, NE, Q1D, Q1D, Q1D,
   {
      const int tidz = MFEM_THREAD_ID(z);
      const int D1D = T_D1D ? T_D1D : d1d;
      const int Q1D = T_Q1D ? T_Q1D : q1d;
      constexpr int MQ1 = T_Q1D ? T_Q1D : MAX_Q1D;
      constexpr int MD1 = T_D1D ? T_D1D : MAX_D1D;
      MFEM_SHARED double BG[2][MQ1*MD1];
      double (*B)[MD1] = (double (*)[MD1]) (BG+0);
      double (*G)[MD1] = (double (*)[MD1]) (BG+1);
      MFEM_SHARED double QQD[MQ1][MQ1][MD1];
      MFEM_SHARED double QDD[MQ1][MD1][MD1];
      if (tidz == 0)
      {
         MFEM_FOREACH_THREAD(d,y,D1D)
         {
            MFEM_FOREACH_THREAD(q,x,Q1D)
            {
               B[q][d] = b(q,d);
               G[q][d] = g(q,d);
            }
         }
      }
      MFEM_SYNC_THREAD;
      for (int i = 0; i < DIM; ++i)
      {
         for (int j = 0; j < DIM; ++j)
         {
            // first tensor contraction, along z direction
            MFEM_FOREACH_THREAD(qx,x,Q1D)
            {
               MFEM_FOREACH_THREAD(qy,y,Q1D)
               {
                  MFEM_FOREACH_THREAD(dz,z,D1D)
                  {
                     QQD[qx][qy][dz] = 0.0;
                     for (int qz = 0; qz < Q1D; ++qz)
                     {
                        const int q = qx + (qy + qz * Q1D) * Q1D;
                        const int k = j >= i ?
                                      3 - (3-i)*(2-i)/2 + j:
                                      3 - (3-j)*(2-j)/2 + i;
                        const double O = D(q,k,e);
                        const double Bz = B[qz][dz];
                        const double Gz = G[qz][dz];
                        const double L = i==2 ? Gz : Bz;
                        const double R = j==2 ? Gz : Bz;
                        QQD[qx][qy][dz] += L * O * R;
                     }
                  }
               }
            }
            MFEM_SYNC_THREAD;
            // second tensor contraction, along y direction
            MFEM_FOREACH_THREAD(qx,x,Q1D)
            {
               MFEM_FOREACH_THREAD(dz,z,D1D)
               {
                  MFEM_FOREACH_THREAD(dy,y,D1D)
                  {
                     QDD[qx][dy][dz] = 0.0;
                     for (int qy = 0; qy < Q1D; ++qy)
                     {
                        const double By = B[qy][dy];
                        const double Gy = G[qy][dy];
                        const double L = i==1 ? Gy : By;
                        const double R = j==1 ? Gy : By;
                        QDD[qx][dy][dz] += L * QQD[qx][qy][dz] * R;
                     }
                  }
               }
            }
            MFEM_SYNC_THREAD;
            // third tensor contraction, along x direction
            MFEM_FOREACH_THREAD(dz,z,D1D)
            {
               MFEM_FOREACH_THREAD(dy,y,D1D)
               {
                  MFEM_FOREACH_THREAD(dx,x,D1D)
                  {
                     for (int qx = 0; qx < Q1D; ++qx)
                     {
                        const double Bx = B[qx][dx];
                        const double Gx = G[qx][dx];
                        const double L = i==0 ? Gx : Bx;
                        const double R = j==0 ? Gx : Bx;
                        Y(dx, dy, dz, e) += L * QDD[qx][dy][dz] * R;
                     }
                  }
               }
            }
         }
      }
   });
}

static void PADiffusionAssembleDiagonal(const int dim,
                                        const int D1D,
                                        const int Q1D,
                                        const int NE,
                                        const Array<double> &B,
                                        const Array<double> &G,
                                        const Vector &D,
                                        Vector &Y)
{
   if (dim == 2)
   {
      switch ((D1D << 4 ) | Q1D)
      {
         case 0x22: return SmemPADiffusionDiagonal2D<2,2,8>(NE,B,G,D,Y);
         case 0x33: return SmemPADiffusionDiagonal2D<3,3,8>(NE,B,G,D,Y);
         case 0x44: return SmemPADiffusionDiagonal2D<4,4,4>(NE,B,G,D,Y);
         case 0x55: return SmemPADiffusionDiagonal2D<5,5,4>(NE,B,G,D,Y);
         case 0x66: return SmemPADiffusionDiagonal2D<6,6,2>(NE,B,G,D,Y);
         case 0x77: return SmemPADiffusionDiagonal2D<7,7,2>(NE,B,G,D,Y);
         case 0x88: return SmemPADiffusionDiagonal2D<8,8,1>(NE,B,G,D,Y);
         case 0x99: return SmemPADiffusionDiagonal2D<9,9,1>(NE,B,G,D,Y);
         default: return PADiffusionDiagonal2D(NE,B,G,D,Y,D1D,Q1D);
      }
   }
   else if (dim == 3)
   {
      switch ((D1D << 4 ) | Q1D)
      {
         case 0x23: return SmemPADiffusionDiagonal3D<2,3>(NE,B,G,D,Y);
         case 0x34: return SmemPADiffusionDiagonal3D<3,4>(NE,B,G,D,Y);
         case 0x45: return SmemPADiffusionDiagonal3D<4,5>(NE,B,G,D,Y);
         case 0x56: return SmemPADiffusionDiagonal3D<5,6>(NE,B,G,D,Y);
         case 0x67: return SmemPADiffusionDiagonal3D<6,7>(NE,B,G,D,Y);
         case 0x78: return SmemPADiffusionDiagonal3D<7,8>(NE,B,G,D,Y);
         case 0x89: return SmemPADiffusionDiagonal3D<8,9>(NE,B,G,D,Y);
         case 0x9A: return SmemPADiffusionDiagonal3D<9,10>(NE,B,G,D,Y);
         default: return PADiffusionDiagonal3D(NE,B,G,D,Y,D1D,Q1D);
      }
   }
   MFEM_ABORT("Unknown kernel.");
}

void DiffusionIntegrator::AssembleDiagonalPA(Vector &diag) const
{
   PADiffusionAssembleDiagonal(dim, dofs1D, quad1D, ne,
                               maps->B, maps->G, pa_data, diag);
}


#ifdef MFEM_USE_OCCA
// OCCA PA Diffusion Apply 2D kernel
static void OccaPADiffusionApply2D(const int D1D,
                                   const int Q1D,
                                   const int NE,
                                   const Array<double> &B,
                                   const Array<double> &G,
                                   const Array<double> &Bt,
                                   const Array<double> &Gt,
                                   const Vector &D,
                                   const Vector &X,
                                   Vector &Y)
{
   occa::properties props;
   props["defines/D1D"] = D1D;
   props["defines/Q1D"] = Q1D;
   const occa::memory o_B = OccaMemoryRead(B.GetMemory(), B.Size());
   const occa::memory o_G = OccaMemoryRead(G.GetMemory(), G.Size());
   const occa::memory o_Bt = OccaMemoryRead(Bt.GetMemory(), Bt.Size());
   const occa::memory o_Gt = OccaMemoryRead(Gt.GetMemory(), Gt.Size());
   const occa::memory o_D = OccaMemoryRead(D.GetMemory(), D.Size());
   const occa::memory o_X = OccaMemoryRead(X.GetMemory(), X.Size());
   occa::memory o_Y = OccaMemoryReadWrite(Y.GetMemory(), Y.Size());
   const occa_id_t id = std::make_pair(D1D,Q1D);
   if (!Device::Allows(Backend::OCCA_CUDA))
   {
      static occa_kernel_t OccaDiffApply2D_cpu;
      if (OccaDiffApply2D_cpu.find(id) == OccaDiffApply2D_cpu.end())
      {
         const occa::kernel DiffusionApply2D_CPU =
            mfem::OccaDev().buildKernel("occa://mfem/fem/occa.okl",
                                        "DiffusionApply2D_CPU", props);
         OccaDiffApply2D_cpu.emplace(id, DiffusionApply2D_CPU);
      }
      OccaDiffApply2D_cpu.at(id)(NE, o_B, o_G, o_Bt, o_Gt, o_D, o_X, o_Y);
   }
   else
   {
      static occa_kernel_t OccaDiffApply2D_gpu;
      if (OccaDiffApply2D_gpu.find(id) == OccaDiffApply2D_gpu.end())
      {
         const occa::kernel DiffusionApply2D_GPU =
            mfem::OccaDev().buildKernel("occa://mfem/fem/occa.okl",
                                        "DiffusionApply2D_GPU", props);
         OccaDiffApply2D_gpu.emplace(id, DiffusionApply2D_GPU);
      }
      OccaDiffApply2D_gpu.at(id)(NE, o_B, o_G, o_Bt, o_Gt, o_D, o_X, o_Y);
   }
}

// OCCA PA Diffusion Apply 3D kernel
static void OccaPADiffusionApply3D(const int D1D,
                                   const int Q1D,
                                   const int NE,
                                   const Array<double> &B,
                                   const Array<double> &G,
                                   const Array<double> &Bt,
                                   const Array<double> &Gt,
                                   const Vector &D,
                                   const Vector &X,
                                   Vector &Y)
{
   occa::properties props;
   props["defines/D1D"] = D1D;
   props["defines/Q1D"] = Q1D;
   const occa::memory o_B = OccaMemoryRead(B.GetMemory(), B.Size());
   const occa::memory o_G = OccaMemoryRead(G.GetMemory(), G.Size());
   const occa::memory o_Bt = OccaMemoryRead(Bt.GetMemory(), Bt.Size());
   const occa::memory o_Gt = OccaMemoryRead(Gt.GetMemory(), Gt.Size());
   const occa::memory o_D = OccaMemoryRead(D.GetMemory(), D.Size());
   const occa::memory o_X = OccaMemoryRead(X.GetMemory(), X.Size());
   occa::memory o_Y = OccaMemoryReadWrite(Y.GetMemory(), Y.Size());
   const occa_id_t id = std::make_pair(D1D,Q1D);
   if (!Device::Allows(Backend::OCCA_CUDA))
   {
      static occa_kernel_t OccaDiffApply3D_cpu;
      if (OccaDiffApply3D_cpu.find(id) == OccaDiffApply3D_cpu.end())
      {
         const occa::kernel DiffusionApply3D_CPU =
            mfem::OccaDev().buildKernel("occa://mfem/fem/occa.okl",
                                        "DiffusionApply3D_CPU", props);
         OccaDiffApply3D_cpu.emplace(id, DiffusionApply3D_CPU);
      }
      OccaDiffApply3D_cpu.at(id)(NE, o_B, o_G, o_Bt, o_Gt, o_D, o_X, o_Y);
   }
   else
   {
      static occa_kernel_t OccaDiffApply3D_gpu;
      if (OccaDiffApply3D_gpu.find(id) == OccaDiffApply3D_gpu.end())
      {
         const occa::kernel DiffusionApply3D_GPU =
            mfem::OccaDev().buildKernel("occa://mfem/fem/occa.okl",
                                        "DiffusionApply3D_GPU", props);
         OccaDiffApply3D_gpu.emplace(id, DiffusionApply3D_GPU);
      }
      OccaDiffApply3D_gpu.at(id)(NE, o_B, o_G, o_Bt, o_Gt, o_D, o_X, o_Y);
   }
}
#endif // MFEM_USE_OCCA

// PA Diffusion Apply 2D kernel
template<int T_D1D = 0, int T_Q1D = 0>
static void PADiffusionApply2D(const int NE,
                               const Array<double> &b_,
                               const Array<double> &g_,
                               const Array<double> &bt_,
                               const Array<double> &gt_,
                               const Vector &d_,
                               const Vector &x_,
                               Vector &y_,
                               const int d1d = 0,
                               const int q1d = 0)
{
   const int D1D = T_D1D ? T_D1D : d1d;
   const int Q1D = T_Q1D ? T_Q1D : q1d;
   MFEM_VERIFY(D1D <= MAX_D1D, "");
   MFEM_VERIFY(Q1D <= MAX_Q1D, "");
   auto B = Reshape(b_.Read(), Q1D, D1D);
   auto G = Reshape(g_.Read(), Q1D, D1D);
   auto Bt = Reshape(bt_.Read(), D1D, Q1D);
   auto Gt = Reshape(gt_.Read(), D1D, Q1D);
   auto D = Reshape(d_.Read(), Q1D*Q1D, 3, NE);
   auto X = Reshape(x_.Read(), D1D, D1D, NE);
   auto Y = Reshape(y_.ReadWrite(), D1D, D1D, NE);
   MFEM_FORALL(e, NE,
   {
      const int D1D = T_D1D ? T_D1D : d1d;
      const int Q1D = T_Q1D ? T_Q1D : q1d;
      // the following variables are evaluated at compile time
      constexpr int max_D1D = T_D1D ? T_D1D : MAX_D1D;
      constexpr int max_Q1D = T_Q1D ? T_Q1D : MAX_Q1D;

      double grad[max_Q1D][max_Q1D][2];
      for (int qy = 0; qy < Q1D; ++qy)
      {
         for (int qx = 0; qx < Q1D; ++qx)
         {
            grad[qy][qx][0] = 0.0;
            grad[qy][qx][1] = 0.0;
         }
      }
      for (int dy = 0; dy < D1D; ++dy)
      {
         double gradX[max_Q1D][2];
         for (int qx = 0; qx < Q1D; ++qx)
         {
            gradX[qx][0] = 0.0;
            gradX[qx][1] = 0.0;
         }
         for (int dx = 0; dx < D1D; ++dx)
         {
            const double s = X(dx,dy,e);
            for (int qx = 0; qx < Q1D; ++qx)
            {
               gradX[qx][0] += s * B(qx,dx);
               gradX[qx][1] += s * G(qx,dx);
            }
         }
         for (int qy = 0; qy < Q1D; ++qy)
         {
            const double wy  = B(qy,dy);
            const double wDy = G(qy,dy);
            for (int qx = 0; qx < Q1D; ++qx)
            {
               grad[qy][qx][0] += gradX[qx][1] * wy;
               grad[qy][qx][1] += gradX[qx][0] * wDy;
            }
         }
      }
      // Calculate Dxy, xDy in plane
      for (int qy = 0; qy < Q1D; ++qy)
      {
         for (int qx = 0; qx < Q1D; ++qx)
         {
            const int q = qx + qy * Q1D;

            const double O11 = D(q,0,e);
            const double O12 = D(q,1,e);
            const double O22 = D(q,2,e);

            const double gradX = grad[qy][qx][0];
            const double gradY = grad[qy][qx][1];

            grad[qy][qx][0] = (O11 * gradX) + (O12 * gradY);
            grad[qy][qx][1] = (O12 * gradX) + (O22 * gradY);
         }
      }
      for (int qy = 0; qy < Q1D; ++qy)
      {
         double gradX[max_D1D][2];
         for (int dx = 0; dx < D1D; ++dx)
         {
            gradX[dx][0] = 0;
            gradX[dx][1] = 0;
         }
         for (int qx = 0; qx < Q1D; ++qx)
         {
            const double gX = grad[qy][qx][0];
            const double gY = grad[qy][qx][1];
            for (int dx = 0; dx < D1D; ++dx)
            {
               const double wx  = Bt(dx,qx);
               const double wDx = Gt(dx,qx);
               gradX[dx][0] += gX * wDx;
               gradX[dx][1] += gY * wx;
            }
         }
         for (int dy = 0; dy < D1D; ++dy)
         {
            const double wy  = Bt(dy,qy);
            const double wDy = Gt(dy,qy);
            for (int dx = 0; dx < D1D; ++dx)
            {
               Y(dx,dy,e) += ((gradX[dx][0] * wy) + (gradX[dx][1] * wDy));
            }
         }
      }
   });
}

// Shared memory PA Diffusion Apply 2D kernel
template<int T_D1D = 0, int T_Q1D = 0, int T_NBZ = 0>
static void SmemPADiffusionApply2D(const int NE,
                                   const Array<double> &b_,
                                   const Array<double> &g_,
                                   const Array<double> &bt_,
                                   const Array<double> &gt_,
                                   const Vector &d_,
                                   const Vector &x_,
                                   Vector &y_,
                                   const int d1d = 0,
                                   const int q1d = 0)
{
   const int D1D = T_D1D ? T_D1D : d1d;
   const int Q1D = T_Q1D ? T_Q1D : q1d;
   constexpr int NBZ = T_NBZ ? T_NBZ : 1;
   constexpr int MQ1 = T_Q1D ? T_Q1D : MAX_Q1D;
   constexpr int MD1 = T_D1D ? T_D1D : MAX_D1D;
   MFEM_VERIFY(D1D <= MD1, "");
   MFEM_VERIFY(Q1D <= MQ1, "");
   auto b = Reshape(b_.Read(), Q1D, D1D);
   auto g = Reshape(g_.Read(), Q1D, D1D);
   auto D = Reshape(d_.Read(), Q1D*Q1D, 3, NE);
   auto x = Reshape(x_.Read(), D1D, D1D, NE);
   auto Y = Reshape(y_.ReadWrite(), D1D, D1D, NE);
   MFEM_FORALL_2D(e, NE, Q1D, Q1D, NBZ,
   {
      const int tidz = MFEM_THREAD_ID(z);
      const int D1D = T_D1D ? T_D1D : d1d;
      const int Q1D = T_Q1D ? T_Q1D : q1d;
      constexpr int NBZ = T_NBZ ? T_NBZ : 1;
      constexpr int MQ1 = T_Q1D ? T_Q1D : MAX_Q1D;
      constexpr int MD1 = T_D1D ? T_D1D : MAX_D1D;
      MFEM_SHARED double sBG[2][MQ1*MD1];
      double (*B)[MD1] = (double (*)[MD1]) (sBG+0);
      double (*G)[MD1] = (double (*)[MD1]) (sBG+1);
      double (*Bt)[MQ1] = (double (*)[MQ1]) (sBG+0);
      double (*Gt)[MQ1] = (double (*)[MQ1]) (sBG+1);
      MFEM_SHARED double Xz[NBZ][MD1][MD1];
      MFEM_SHARED double GD[2][NBZ][MD1][MQ1];
      MFEM_SHARED double GQ[2][NBZ][MD1][MQ1];
      double (*X)[MD1] = (double (*)[MD1])(Xz + tidz);
      double (*DQ0)[MD1] = (double (*)[MD1])(GD[0] + tidz);
      double (*DQ1)[MD1] = (double (*)[MD1])(GD[1] + tidz);
      double (*QQ0)[MD1] = (double (*)[MD1])(GQ[0] + tidz);
      double (*QQ1)[MD1] = (double (*)[MD1])(GQ[1] + tidz);
      MFEM_FOREACH_THREAD(dy,y,D1D)
      {
         MFEM_FOREACH_THREAD(dx,x,D1D)
         {
            X[dy][dx] = x(dx,dy,e);
         }
      }
      if (tidz == 0)
      {
         MFEM_FOREACH_THREAD(dy,y,D1D)
         {
            MFEM_FOREACH_THREAD(q,x,Q1D)
            {
               B[q][dy] = b(q,dy);
               G[q][dy] = g(q,dy);
            }
         }
      }
      MFEM_SYNC_THREAD;
      MFEM_FOREACH_THREAD(dy,y,D1D)
      {
         MFEM_FOREACH_THREAD(qx,x,Q1D)
         {
            double u = 0.0;
            double v = 0.0;
            for (int dx = 0; dx < D1D; ++dx)
            {
               const double coords = X[dy][dx];
               u += B[qx][dx] * coords;
               v += G[qx][dx] * coords;
            }
            DQ0[dy][qx] = u;
            DQ1[dy][qx] = v;
         }
      }
      MFEM_SYNC_THREAD;
      MFEM_FOREACH_THREAD(qy,y,Q1D)
      {
         MFEM_FOREACH_THREAD(qx,x,Q1D)
         {
            double u = 0.0;
            double v = 0.0;
            for (int dy = 0; dy < D1D; ++dy)
            {
               u += DQ1[dy][qx] * B[qy][dy];
               v += DQ0[dy][qx] * G[qy][dy];
            }
            QQ0[qy][qx] = u;
            QQ1[qy][qx] = v;
         }
      }
      MFEM_SYNC_THREAD;
      MFEM_FOREACH_THREAD(qy,y,Q1D)
      {
         MFEM_FOREACH_THREAD(qx,x,Q1D)
         {
            const int q = (qx + ((qy) * Q1D));
            const double O11 = D(q,0,e);
            const double O12 = D(q,1,e);
            const double O22 = D(q,2,e);
            const double gX = QQ0[qy][qx];
            const double gY = QQ1[qy][qx];
            QQ0[qy][qx] = (O11 * gX) + (O12 * gY);
            QQ1[qy][qx] = (O12 * gX) + (O22 * gY);
         }
      }
      MFEM_SYNC_THREAD;
      if (tidz == 0)
      {
         MFEM_FOREACH_THREAD(dy,y,D1D)
         {
            MFEM_FOREACH_THREAD(q,x,Q1D)
            {
               Bt[dy][q] = b(q,dy);
               Gt[dy][q] = g(q,dy);
            }
         }
      }
      MFEM_SYNC_THREAD;
      MFEM_FOREACH_THREAD(qy,y,Q1D)
      {
         MFEM_FOREACH_THREAD(dx,x,D1D)
         {
            double u = 0.0;
            double v = 0.0;
            for (int qx = 0; qx < Q1D; ++qx)
            {
               u += Gt[dx][qx] * QQ0[qy][qx];
               v += Bt[dx][qx] * QQ1[qy][qx];
            }
            DQ0[qy][dx] = u;
            DQ1[qy][dx] = v;
         }
      }
      MFEM_SYNC_THREAD;
      MFEM_FOREACH_THREAD(dy,y,D1D)
      {
         MFEM_FOREACH_THREAD(dx,x,D1D)
         {
            double u = 0.0;
            double v = 0.0;
            for (int qy = 0; qy < Q1D; ++qy)
            {
               u += DQ0[qy][dx] * Bt[dy][qy];
               v += DQ1[qy][dx] * Gt[dy][qy];
            }
            Y(dx,dy,e) += (u + v);
         }
      }
   });
}

// PA Diffusion Apply 3D kernel
template<int T_D1D = 0, int T_Q1D = 0>
static void PADiffusionApply3D(const int NE,
                               const Array<double> &b,
                               const Array<double> &g,
                               const Array<double> &bt,
                               const Array<double> &gt,
                               const Vector &d_,
                               const Vector &x_,
                               Vector &y_,
                               int d1d = 0, int q1d = 0)
{
   const int D1D = T_D1D ? T_D1D : d1d;
   const int Q1D = T_Q1D ? T_Q1D : q1d;
   MFEM_VERIFY(D1D <= MAX_D1D, "");
   MFEM_VERIFY(Q1D <= MAX_Q1D, "");
   auto B = Reshape(b.Read(), Q1D, D1D);
   auto G = Reshape(g.Read(), Q1D, D1D);
   auto Bt = Reshape(bt.Read(), D1D, Q1D);
   auto Gt = Reshape(gt.Read(), D1D, Q1D);
   auto D = Reshape(d_.Read(), Q1D*Q1D*Q1D, 6, NE);
   auto X = Reshape(x_.Read(), D1D, D1D, D1D, NE);
   auto Y = Reshape(y_.ReadWrite(), D1D, D1D, D1D, NE);
   MFEM_FORALL(e, NE,
   {
      const int D1D = T_D1D ? T_D1D : d1d;
      const int Q1D = T_Q1D ? T_Q1D : q1d;
      constexpr int max_D1D = T_D1D ? T_D1D : MAX_D1D;
      constexpr int max_Q1D = T_Q1D ? T_Q1D : MAX_Q1D;
      double grad[max_Q1D][max_Q1D][max_Q1D][3];
      for (int qz = 0; qz < Q1D; ++qz)
      {
         for (int qy = 0; qy < Q1D; ++qy)
         {
            for (int qx = 0; qx < Q1D; ++qx)
            {
               grad[qz][qy][qx][0] = 0.0;
               grad[qz][qy][qx][1] = 0.0;
               grad[qz][qy][qx][2] = 0.0;
            }
         }
      }
      for (int dz = 0; dz < D1D; ++dz)
      {
         double gradXY[max_Q1D][max_Q1D][3];
         for (int qy = 0; qy < Q1D; ++qy)
         {
            for (int qx = 0; qx < Q1D; ++qx)
            {
               gradXY[qy][qx][0] = 0.0;
               gradXY[qy][qx][1] = 0.0;
               gradXY[qy][qx][2] = 0.0;
            }
         }
         for (int dy = 0; dy < D1D; ++dy)
         {
            double gradX[max_Q1D][2];
            for (int qx = 0; qx < Q1D; ++qx)
            {
               gradX[qx][0] = 0.0;
               gradX[qx][1] = 0.0;
            }
            for (int dx = 0; dx < D1D; ++dx)
            {
               const double s = X(dx,dy,dz,e);
               for (int qx = 0; qx < Q1D; ++qx)
               {
                  gradX[qx][0] += s * B(qx,dx);
                  gradX[qx][1] += s * G(qx,dx);
               }
            }
            for (int qy = 0; qy < Q1D; ++qy)
            {
               const double wy  = B(qy,dy);
               const double wDy = G(qy,dy);
               for (int qx = 0; qx < Q1D; ++qx)
               {
                  const double wx  = gradX[qx][0];
                  const double wDx = gradX[qx][1];
                  gradXY[qy][qx][0] += wDx * wy;
                  gradXY[qy][qx][1] += wx  * wDy;
                  gradXY[qy][qx][2] += wx  * wy;
               }
            }
         }
         for (int qz = 0; qz < Q1D; ++qz)
         {
            const double wz  = B(qz,dz);
            const double wDz = G(qz,dz);
            for (int qy = 0; qy < Q1D; ++qy)
            {
               for (int qx = 0; qx < Q1D; ++qx)
               {
                  grad[qz][qy][qx][0] += gradXY[qy][qx][0] * wz;
                  grad[qz][qy][qx][1] += gradXY[qy][qx][1] * wz;
                  grad[qz][qy][qx][2] += gradXY[qy][qx][2] * wDz;
               }
            }
         }
      }
      // Calculate Dxyz, xDyz, xyDz in plane
      for (int qz = 0; qz < Q1D; ++qz)
      {
         for (int qy = 0; qy < Q1D; ++qy)
         {
            for (int qx = 0; qx < Q1D; ++qx)
            {
               const int q = qx + (qy + qz * Q1D) * Q1D;
               const double O11 = D(q,0,e);
               const double O12 = D(q,1,e);
               const double O13 = D(q,2,e);
               const double O22 = D(q,3,e);
               const double O23 = D(q,4,e);
               const double O33 = D(q,5,e);
               const double gradX = grad[qz][qy][qx][0];
               const double gradY = grad[qz][qy][qx][1];
               const double gradZ = grad[qz][qy][qx][2];
               grad[qz][qy][qx][0] = (O11*gradX)+(O12*gradY)+(O13*gradZ);
               grad[qz][qy][qx][1] = (O12*gradX)+(O22*gradY)+(O23*gradZ);
               grad[qz][qy][qx][2] = (O13*gradX)+(O23*gradY)+(O33*gradZ);
            }
         }
      }
      for (int qz = 0; qz < Q1D; ++qz)
      {
         double gradXY[max_D1D][max_D1D][3];
         for (int dy = 0; dy < D1D; ++dy)
         {
            for (int dx = 0; dx < D1D; ++dx)
            {
               gradXY[dy][dx][0] = 0;
               gradXY[dy][dx][1] = 0;
               gradXY[dy][dx][2] = 0;
            }
         }
         for (int qy = 0; qy < Q1D; ++qy)
         {
            double gradX[max_D1D][3];
            for (int dx = 0; dx < D1D; ++dx)
            {
               gradX[dx][0] = 0;
               gradX[dx][1] = 0;
               gradX[dx][2] = 0;
            }
            for (int qx = 0; qx < Q1D; ++qx)
            {
               const double gX = grad[qz][qy][qx][0];
               const double gY = grad[qz][qy][qx][1];
               const double gZ = grad[qz][qy][qx][2];
               for (int dx = 0; dx < D1D; ++dx)
               {
                  const double wx  = Bt(dx,qx);
                  const double wDx = Gt(dx,qx);
                  gradX[dx][0] += gX * wDx;
                  gradX[dx][1] += gY * wx;
                  gradX[dx][2] += gZ * wx;
               }
            }
            for (int dy = 0; dy < D1D; ++dy)
            {
               const double wy  = Bt(dy,qy);
               const double wDy = Gt(dy,qy);
               for (int dx = 0; dx < D1D; ++dx)
               {
                  gradXY[dy][dx][0] += gradX[dx][0] * wy;
                  gradXY[dy][dx][1] += gradX[dx][1] * wDy;
                  gradXY[dy][dx][2] += gradX[dx][2] * wy;
               }
            }
         }
         for (int dz = 0; dz < D1D; ++dz)
         {
            const double wz  = Bt(dz,qz);
            const double wDz = Gt(dz,qz);
            for (int dy = 0; dy < D1D; ++dy)
            {
               for (int dx = 0; dx < D1D; ++dx)
               {
                  Y(dx,dy,dz,e) +=
                     ((gradXY[dy][dx][0] * wz) +
                      (gradXY[dy][dx][1] * wz) +
                      (gradXY[dy][dx][2] * wDz));
               }
            }
         }
      }
   });
}

// Shared memory PA Diffusion Apply 3D kernel
template<int T_D1D = 0, int T_Q1D = 0>
static void SmemPADiffusionApply3D(const int NE,
<<<<<<< HEAD
                                   const Array<double> &_b,
                                   const Array<double> &_g,
                                   const Vector &_op,
                                   const Vector &_x,
                                   Vector &_y,
=======
                                   const Array<double> &b_,
                                   const Array<double> &g_,
                                   const Array<double> &bt_,
                                   const Array<double> &gt_,
                                   const Vector &d_,
                                   const Vector &x_,
                                   Vector &y_,
>>>>>>> 248debb3
                                   const int d1d = 0,
                                   const int q1d = 0)
{
   const int D1D = T_D1D ? T_D1D : d1d;
   const int Q1D = T_Q1D ? T_Q1D : q1d;
   constexpr int MQ1 = T_Q1D ? T_Q1D : MAX_Q1D;
   constexpr int MD1 = T_D1D ? T_D1D : MAX_D1D;
   MFEM_VERIFY(D1D <= MD1, "");
   MFEM_VERIFY(Q1D <= MQ1, "");
   auto b = Reshape(b_.Read(), Q1D, D1D);
   auto g = Reshape(g_.Read(), Q1D, D1D);
   auto d = Reshape(d_.Read(), Q1D*Q1D*Q1D, 6, NE);
   auto x = Reshape(x_.Read(), D1D, D1D, D1D, NE);
   auto y = Reshape(y_.ReadWrite(), D1D, D1D, D1D, NE);
   MFEM_FORALL_3D(e, NE, Q1D, Q1D, Q1D,
   {
      const int tidz = MFEM_THREAD_ID(z);
      const int D1D = T_D1D ? T_D1D : d1d;
      const int Q1D = T_Q1D ? T_Q1D : q1d;
      constexpr int MQ1 = T_Q1D ? T_Q1D : MAX_Q1D;
      constexpr int MD1 = T_D1D ? T_D1D : MAX_D1D;
      constexpr int MDQ = MQ1 > MD1 ? MQ1 : MD1;
      MFEM_SHARED double sBG[2][MQ1*MD1];
      double (*B)[MD1] = (double (*)[MD1]) (sBG+0);
      double (*G)[MD1] = (double (*)[MD1]) (sBG+1);
      double (*Bt)[MQ1] = (double (*)[MQ1]) (sBG+0);
      double (*Gt)[MQ1] = (double (*)[MQ1]) (sBG+1);
      MFEM_SHARED double sm0[3][MDQ*MDQ*MDQ];
      MFEM_SHARED double sm1[3][MDQ*MDQ*MDQ];
      double (*X)[MD1][MD1]    = (double (*)[MD1][MD1]) (sm0+2);
      double (*DDQ0)[MD1][MQ1] = (double (*)[MD1][MQ1]) (sm0+0);
      double (*DDQ1)[MD1][MQ1] = (double (*)[MD1][MQ1]) (sm0+1);
      double (*DQQ0)[MQ1][MQ1] = (double (*)[MQ1][MQ1]) (sm1+0);
      double (*DQQ1)[MQ1][MQ1] = (double (*)[MQ1][MQ1]) (sm1+1);
      double (*DQQ2)[MQ1][MQ1] = (double (*)[MQ1][MQ1]) (sm1+2);
      double (*QQQ0)[MQ1][MQ1] = (double (*)[MQ1][MQ1]) (sm0+0);
      double (*QQQ1)[MQ1][MQ1] = (double (*)[MQ1][MQ1]) (sm0+1);
      double (*QQQ2)[MQ1][MQ1] = (double (*)[MQ1][MQ1]) (sm0+2);
      double (*QQD0)[MQ1][MD1] = (double (*)[MQ1][MD1]) (sm1+0);
      double (*QQD1)[MQ1][MD1] = (double (*)[MQ1][MD1]) (sm1+1);
      double (*QQD2)[MQ1][MD1] = (double (*)[MQ1][MD1]) (sm1+2);
      double (*QDD0)[MD1][MD1] = (double (*)[MD1][MD1]) (sm0+0);
      double (*QDD1)[MD1][MD1] = (double (*)[MD1][MD1]) (sm0+1);
      double (*QDD2)[MD1][MD1] = (double (*)[MD1][MD1]) (sm0+2);
      MFEM_FOREACH_THREAD(dz,z,D1D)
      {
         MFEM_FOREACH_THREAD(dy,y,D1D)
         {
            MFEM_FOREACH_THREAD(dx,x,D1D)
            {
               X[dz][dy][dx] = x(dx,dy,dz,e);
            }
         }
      }
      if (tidz == 0)
      {
         MFEM_FOREACH_THREAD(d,y,D1D)
         {
            MFEM_FOREACH_THREAD(q,x,Q1D)
            {
               B[q][d] = b(q,d);
               G[q][d] = g(q,d);
            }
         }
      }
      MFEM_SYNC_THREAD;
      MFEM_FOREACH_THREAD(dz,z,D1D)
      {
         MFEM_FOREACH_THREAD(dy,y,D1D)
         {
            MFEM_FOREACH_THREAD(qx,x,Q1D)
            {
               double u = 0.0;
               double v = 0.0;
               for (int dx = 0; dx < D1D; ++dx)
               {
                  const double coords = X[dz][dy][dx];
                  u += coords * B[qx][dx];
                  v += coords * G[qx][dx];
               }
               DDQ0[dz][dy][qx] = u;
               DDQ1[dz][dy][qx] = v;
            }
         }
      }
      MFEM_SYNC_THREAD;
      MFEM_FOREACH_THREAD(dz,z,D1D)
      {
         MFEM_FOREACH_THREAD(qy,y,Q1D)
         {
            MFEM_FOREACH_THREAD(qx,x,Q1D)
            {
               double u = 0.0;
               double v = 0.0;
               double w = 0.0;
               for (int dy = 0; dy < D1D; ++dy)
               {
                  u += DDQ1[dz][dy][qx] * B[qy][dy];
                  v += DDQ0[dz][dy][qx] * G[qy][dy];
                  w += DDQ0[dz][dy][qx] * B[qy][dy];
               }
               DQQ0[dz][qy][qx] = u;
               DQQ1[dz][qy][qx] = v;
               DQQ2[dz][qy][qx] = w;
            }
         }
      }
      MFEM_SYNC_THREAD;
      MFEM_FOREACH_THREAD(qz,z,Q1D)
      {
         MFEM_FOREACH_THREAD(qy,y,Q1D)
         {
            MFEM_FOREACH_THREAD(qx,x,Q1D)
            {
               double u = 0.0;
               double v = 0.0;
               double w = 0.0;
               for (int dz = 0; dz < D1D; ++dz)
               {
                  u += DQQ0[dz][qy][qx] * B[qz][dz];
                  v += DQQ1[dz][qy][qx] * B[qz][dz];
                  w += DQQ2[dz][qy][qx] * G[qz][dz];
               }
               QQQ0[qz][qy][qx] = u;
               QQQ1[qz][qy][qx] = v;
               QQQ2[qz][qy][qx] = w;
            }
         }
      }
      MFEM_SYNC_THREAD;
      MFEM_FOREACH_THREAD(qz,z,Q1D)
      {
         MFEM_FOREACH_THREAD(qy,y,Q1D)
         {
            MFEM_FOREACH_THREAD(qx,x,Q1D)
            {
               const int q = qx + ((qy*Q1D) + (qz*Q1D*Q1D));
               const double O11 = d(q,0,e);
               const double O12 = d(q,1,e);
               const double O13 = d(q,2,e);
               const double O22 = d(q,3,e);
               const double O23 = d(q,4,e);
               const double O33 = d(q,5,e);
               const double gX = QQQ0[qz][qy][qx];
               const double gY = QQQ1[qz][qy][qx];
               const double gZ = QQQ2[qz][qy][qx];
               QQQ0[qz][qy][qx] = (O11*gX) + (O12*gY) + (O13*gZ);
               QQQ1[qz][qy][qx] = (O12*gX) + (O22*gY) + (O23*gZ);
               QQQ2[qz][qy][qx] = (O13*gX) + (O23*gY) + (O33*gZ);
            }
         }
      }
      MFEM_SYNC_THREAD;
      if (tidz == 0)
      {
         MFEM_FOREACH_THREAD(d,y,D1D)
         {
            MFEM_FOREACH_THREAD(q,x,Q1D)
            {
               Bt[d][q] = b(q,d);
               Gt[d][q] = g(q,d);
            }
         }
      }
      MFEM_SYNC_THREAD;
      MFEM_FOREACH_THREAD(qz,z,Q1D)
      {
         MFEM_FOREACH_THREAD(qy,y,Q1D)
         {
            MFEM_FOREACH_THREAD(dx,x,D1D)
            {
               double u = 0.0;
               double v = 0.0;
               double w = 0.0;
               for (int qx = 0; qx < Q1D; ++qx)
               {
                  u += QQQ0[qz][qy][qx] * Gt[dx][qx];
                  v += QQQ1[qz][qy][qx] * Bt[dx][qx];
                  w += QQQ2[qz][qy][qx] * Bt[dx][qx];
               }
               QQD0[qz][qy][dx] = u;
               QQD1[qz][qy][dx] = v;
               QQD2[qz][qy][dx] = w;
            }
         }
      }
      MFEM_SYNC_THREAD;
      MFEM_FOREACH_THREAD(qz,z,Q1D)
      {
         MFEM_FOREACH_THREAD(dy,y,D1D)
         {
            MFEM_FOREACH_THREAD(dx,x,D1D)
            {
               double u = 0.0;
               double v = 0.0;
               double w = 0.0;
               for (int qy = 0; qy < Q1D; ++qy)
               {
                  u += QQD0[qz][qy][dx] * Bt[dy][qy];
                  v += QQD1[qz][qy][dx] * Gt[dy][qy];
                  w += QQD2[qz][qy][dx] * Bt[dy][qy];
               }
               QDD0[qz][dy][dx] = u;
               QDD1[qz][dy][dx] = v;
               QDD2[qz][dy][dx] = w;
            }
         }
      }
      MFEM_SYNC_THREAD;
      MFEM_FOREACH_THREAD(dz,z,D1D)
      {
         MFEM_FOREACH_THREAD(dy,y,D1D)
         {
            MFEM_FOREACH_THREAD(dx,x,D1D)
            {
               double u = 0.0;
               double v = 0.0;
               double w = 0.0;
               for (int qz = 0; qz < Q1D; ++qz)
               {
                  u += QDD0[qz][dy][dx] * Bt[dz][qz];
                  v += QDD1[qz][dy][dx] * Bt[dz][qz];
                  w += QDD2[qz][dy][dx] * Gt[dz][qz];
               }
               y(dx,dy,dz,e) += (u + v + w);
            }
         }
      }
   });
}


template<int T_D1D = 0, int T_Q1D = 0>
void BP3Global_v0(const int NE,
                  const Array<double> &_b,
                  const Array<double> &_cog,
                  const Vector &_d,
                  const Vector &_x,
                  Vector &_y,
                  const int d1d = 0,
                  const int q1d = 0)
{

   const int D1D = T_D1D ? T_D1D : d1d;
   const int Q1D = T_Q1D ? T_Q1D : q1d;
   constexpr int MD1 = T_D1D ? T_D1D : MAX_D1D;
   constexpr int MQ1 = T_Q1D ? T_Q1D : MAX_Q1D;
   MFEM_VERIFY(D1D <= MD1, "");
   MFEM_VERIFY(Q1D <= MQ1, "");

   auto b = Reshape(_b.Read(), Q1D, D1D);
   auto g = Reshape(_cog.Read(), Q1D, Q1D);
   auto d = Reshape(_d.Read(), Q1D*Q1D*Q1D, 6, NE);
   auto x = Reshape(_x.Read(), D1D, D1D, D1D, NE);
   auto y = Reshape(_y.ReadWrite(), D1D, D1D, D1D, NE);

   MFEM_FORALL_2D(e, NE, Q1D, Q1D, 1,
   {
      const int D1D = T_D1D ? T_D1D : d1d;
      const int Q1D = T_Q1D ? T_Q1D : q1d;
      constexpr int MQ1 = T_Q1D ? T_Q1D : MAX_Q1D;
      constexpr int MD1 = T_D1D ? T_D1D : MAX_D1D;

      MFEM_SHARED double s_Iq[MQ1][MQ1][MQ1];
      MFEM_SHARED double s_D[MQ1][MQ1];
      MFEM_SHARED double s_I[MQ1][MD1];
      MFEM_SHARED double s_Gqr[MQ1][MQ1];
      MFEM_SHARED double s_Gqs[MQ1][MQ1];

      double MFEM_REGISTER_2D(r_qt,MQ1,MQ1);
      double MFEM_REGISTER_2D(r_q,MQ1,MQ1)[MQ1];
      double MFEM_REGISTER_2D(r_Aq,MQ1,MQ1)[MQ1];

      MFEM_FOREACH_THREAD(j,y,Q1D)
      {
         MFEM_FOREACH_THREAD(i,x,Q1D)
         {
            s_D[j][i] = g(i,j);
            if (i<D1D)
            {
               s_I[j][i] = b(j,i);
            }
            if (i<D1D && j<D1D)
            {
               for (int k = 0; k < D1D; k++)
               {
                  MFEM_REGISTER_2D(r_q,j,i)[k] = x(i,j,k,e);
               }
            }
         }
      }
      MFEM_SYNC_THREAD;
      MFEM_FOREACH_THREAD(b,y,Q1D)
      {
         MFEM_FOREACH_THREAD(a,x,Q1D)
         {
            if (a<D1D && b<D1D)
            {
               for (int k=0; k<Q1D; ++k)
               {
                  double res = 0;
                  for (int c=0; c<D1D; ++c)
                  {
                     res += s_I[k][c]*MFEM_REGISTER_2D(r_q,b,a)[c];
                  }
                  s_Iq[k][b][a] = res;
               }
            }

         }
      }
      MFEM_SYNC_THREAD;
      MFEM_FOREACH_THREAD(k,y,Q1D)
      {
         MFEM_FOREACH_THREAD(a,x,Q1D)
         {
            if (a<D1D)
            {
               for (int b=0; b<D1D; ++b)
               {
                  MFEM_REGISTER_2D(r_Aq,k,a)[b] = s_Iq[k][b][a];
               }
               for (int j=0; j<Q1D; ++j)
               {
                  double res = 0;
                  for (int b=0; b<D1D; ++b)
                  {
                     res += s_I[j][b]*MFEM_REGISTER_2D(r_Aq,k,a)[b];
                  }
                  s_Iq[k][j][a] = res;
               }
            }
         }
      }
      MFEM_SYNC_THREAD;
      MFEM_FOREACH_THREAD(k,y,Q1D)
      {
         MFEM_FOREACH_THREAD(j,x,Q1D)
         {
            for (int a=0; a<D1D; ++a)
            {
               MFEM_REGISTER_2D(r_Aq,k,j)[a] = s_Iq[k][j][a];
            }
            for (int i=0; i<Q1D; ++i)
            {
               double res = 0;
               for (int a=0; a<D1D; ++a)
               {
                  res += s_I[i][a]*MFEM_REGISTER_2D(r_Aq,k,j)[a];
               }
               s_Iq[k][j][i] = res;
            }
         }
      }
      MFEM_SYNC_THREAD;
      MFEM_FOREACH_THREAD(j,y,Q1D)
      {
         MFEM_FOREACH_THREAD(i,x,Q1D)
         {
            for (int k = 0; k < Q1D; k++)
            {
               MFEM_REGISTER_2D(r_Aq,j,i)[k] = 0.0;
            }
         }
      }
      MFEM_SYNC_THREAD;
      MFEM_UNROLL(Q1D);
      for (int k = 0; k < Q1D; k++)
      {
         MFEM_SYNC_THREAD;
         MFEM_FOREACH_THREAD(j,y,Q1D)
         {
            MFEM_FOREACH_THREAD(i,x,Q1D)
            {
               double qr = 0.0, qs = 0.0;
               MFEM_REGISTER_2D(r_qt,j,i) = 0.0;
               MFEM_UNROLL(Q1D);
               for (int m = 0; m < Q1D; m++)
               {
                  double Dim = s_D[i][m];
                  double Djm = s_D[j][m];
                  double Dkm = s_D[k][m];
                  qr += Dim*s_Iq[k][j][m];
                  qs += Djm*s_Iq[k][m][i];
                  MFEM_REGISTER_2D(r_qt,j,i) += Dkm*s_Iq[m][j][i];
               }
               const double qt = MFEM_REGISTER_2D(r_qt,j,i);
               const int q = i + ((j*Q1D) + (k*Q1D*Q1D));
               const double G00 = d(q,0,e);
               const double G01 = d(q,1,e);
               const double G02 = d(q,2,e);
               const double G11 = d(q,3,e);
               const double G12 = d(q,4,e);
               const double G22 = d(q,5,e);
               s_Gqr[j][i] = (G00*qr + G01*qs + G02*qt);
               s_Gqs[j][i] = (G01*qr + G11*qs + G12*qt);
               MFEM_REGISTER_2D(r_qt,j,i) = G02*qr + G12*qs + G22*qt;
            }
         }
         MFEM_SYNC_THREAD;
         MFEM_FOREACH_THREAD(j,y,Q1D)
         {
            MFEM_FOREACH_THREAD(i,x,Q1D)
            {
               double Aqtmp = 0;
               MFEM_UNROLL(Q1D);
               for (int m = 0; m < Q1D; m++)
               {
                  double Dmi = s_D[m][i];
                  double Dmj = s_D[m][j];
                  double Dkm = s_D[k][m];
                  Aqtmp += Dmi*s_Gqr[j][m];
                  Aqtmp += Dmj*s_Gqs[m][i];
                  MFEM_REGISTER_2D(r_Aq,j,i)[m] += Dkm*MFEM_REGISTER_2D(r_qt,j,i);
               }
               MFEM_REGISTER_2D(r_Aq,j,i)[k] += Aqtmp;
            }
         }
         MFEM_SYNC_THREAD;
      }
      MFEM_FOREACH_THREAD(j,y,Q1D)
      {
         MFEM_FOREACH_THREAD(i,x,Q1D)
         {
            for (int c=0; c<D1D; ++c)
            {
               double res = 0;
               for (int k=0; k<Q1D; ++k)
               {
                  res += s_I[k][c]*MFEM_REGISTER_2D(r_Aq,j,i)[k];
               }
               s_Iq[c][j][i] = res;
            }
         }
      }
      MFEM_SYNC_THREAD;
      MFEM_FOREACH_THREAD(c,y,Q1D)
      {
         MFEM_FOREACH_THREAD(i,x,Q1D)
         {
            if (c<D1D)
            {
               for (int j=0; j<Q1D; ++j)
               {
                  MFEM_REGISTER_2D(r_Aq,c,i)[j] = s_Iq[c][j][i];
               }
               for (int b=0; b<D1D; ++b)
               {
                  double res = 0;
                  for (int j=0; j<Q1D; ++j)
                  {
                     res += s_I[j][b]*MFEM_REGISTER_2D(r_Aq,c,i)[j];
                  }
                  s_Iq[c][b][i] = res;
               }
            }

         }
      }
      MFEM_SYNC_THREAD;
      MFEM_FOREACH_THREAD(c,y,Q1D)
      {
         MFEM_FOREACH_THREAD(b,x,Q1D)
         {
            if (b<D1D && c<D1D)
            {
               for (int i=0; i<Q1D; ++i)
               {
                  MFEM_REGISTER_2D(r_Aq,c,b)[i] = s_Iq[c][b][i];
               }
               for (int a=0; a<D1D; ++a)
               {
                  double res = 0;
                  for (int i=0; i<Q1D; ++i)
                  {
                     res += s_I[i][a]*MFEM_REGISTER_2D(r_Aq,c,b)[i];
                  }
                  s_Iq[c][b][a] = res;
               }
            }
         }
      }
      MFEM_SYNC_THREAD;
      MFEM_FOREACH_THREAD(j,y,Q1D)
      {
         MFEM_FOREACH_THREAD(i,x,Q1D)
         {
            if (i<D1D && j<D1D)
            {
               MFEM_UNROLL(D1D);
               for (int k = 0; k < D1D; k++)
               {
                  y(i,j,k,e) = s_Iq[k][j][i];
               }
            }
         }
      }
   });
}

//******************************************************************************
static void CeedHouseholderReflect(double *A, const double *v,
                                   const double b, const int m, const int n,
                                   const int row, const int col)
{
   for (int j=0; j<n; j++)
   {
      double w = A[0*row + j*col];
      for (int i=1; i<m; i++) { w += v[i] * A[i*row + j*col]; }
      A[0*row + j*col] -= b * w;
      for (int i=1; i<m; i++) { A[i*row + j*col] -= b * w * v[i]; }
   }
}

//******************************************************************************
static void CeedHouseholderApplyQ(double *A, const double *Q,
                                  const double *tau,
                                  const int m, const int n, const int k,
                                  const int row, const int col)
{
   double v[MAX_Q1D];
   for (int ii=0; ii<k; ii++)
   {
      const int i = k-1-ii;
      for (int j=i+1; j<m; j++) { v[j] = Q[j*k+i]; }
      // Apply Householder reflector (I - tau v v^T) coG^T
      CeedHouseholderReflect(&A[i*row], &v[i], tau[i], m-i, n, row, col);
   }
}

//******************************************************************************
static void CeedQRFactorization(double *mat, double *tau,
                                const int Q1D, const  int D1D)
{
   double v[MAX_Q1D];
   MFEM_VERIFY(D1D > Q1D,"");
   for (int i=0; i<D1D; i++)
   {
      // Calculate Householder vector, magnitude
      double sigma = 0.0;
      v[i] = mat[i+D1D*i];
      for (int j=i+1; j<Q1D; j++)
      {
         v[j] = mat[i+D1D*j];
         sigma += v[j] * v[j];
      }
      double norm = sqrt(v[i]*v[i] + sigma); // norm of v[i:m]
      double Rii = -copysign(norm, v[i]);
      v[i] -= Rii;
      // norm of v[i:m] after modification above and scaling below
      //   norm = sqrt(v[i]*v[i] + sigma) / v[i];
      //   tau = 2 / (norm*norm)
      tau[i] = 2 * v[i]*v[i] / (v[i]*v[i] + sigma);
      for (int j=i+1; j<Q1D; j++) { v[j] /= v[i]; }
      // Apply Householder reflector to lower right panel
      CeedHouseholderReflect(&mat[i*D1D+i+1], &v[i], tau[i], Q1D-i, D1D-i-1, D1D, 1);
      // Save v
      mat[i+D1D*i] = Rii;
      for (int j=i+1; j<Q1D; j++)
      {
         mat[i+D1D*j] = v[j];
      }
   }
}

//******************************************************************************
static void CeedBasisGetCollocatedGrad(const int P1d,
                                       const int Q1d,
                                       const Array<double> &B,
                                       const Array<double> &G,
                                       Array<double> &colograd1d)
{
   double tau[MAX_Q1D];
   Array<double> interp1d(Q1d*P1d);
   Array<double> grad1d(Q1d*P1d);
   interp1d.HostReadWrite();
   grad1d.HostReadWrite();
   for (int d=0; d<P1d; d++)
   {
      for (int q=0; q<Q1d; q++)
      {
         interp1d[d + P1d*q] = B[q + Q1d*d];
         grad1d[d + P1d*q] = G[q + Q1d*d];
      }
   }
   CeedQRFactorization(interp1d, tau, Q1d, P1d);
   // Apply Rinv, colograd1d = grad1d Rinv
   for (int i=0; i<Q1d; i++)
   {
      colograd1d[Q1d*i] = grad1d[P1d*i]/interp1d[0];
      for (int j=1; j<P1d; j++)
      {
         colograd1d[j+Q1d*i] = grad1d[j+P1d*i];
         for (int k=0; k<j; k++)
         {
            colograd1d[j+Q1d*i] -= interp1d[j+P1d*k]*colograd1d[k+Q1d*i];
         }
         colograd1d[j+Q1d*i] /= interp1d[j+P1d*j];
      }
      for (int j=P1d; j<Q1d; j++)
      {
         colograd1d[j+Q1d*i] = 0;
      }
   }
   // Apply Qtranspose, colograd = colograd Qtranspose
   CeedHouseholderApplyQ(colograd1d, interp1d, tau, Q1d, Q1d, P1d, 1, Q1d);
}

static void PADiffusionApply(const int dim,
                             const int D1D,
                             const int Q1D,
                             const int NE,
                             const Array<double> &B,
                             const Array<double> &G,
                             const Array<double> &Bt,
                             const Array<double> &Gt,
                             const Vector &D,
                             const Vector &X,
                             Vector &Y)
{
#ifdef MFEM_USE_OCCA
   if (DeviceCanUseOcca())
   {
      if (dim == 2)
      {
         OccaPADiffusionApply2D(D1D,Q1D,NE,B,G,Bt,Gt,D,X,Y);
         return;
      }
      if (dim == 3)
      {
         OccaPADiffusionApply3D(D1D,Q1D,NE,B,G,Bt,Gt,D,X,Y);
         return;
      }
      MFEM_ABORT("OCCA PADiffusionApply unknown kernel!");
   }
#endif // MFEM_USE_OCCA
   if (dim == 2)
   {
      switch ((D1D << 4 ) | Q1D)
      {
         case 0x22: return SmemPADiffusionApply2D<2,2,16>(NE,B,G,Bt,Gt,D,X,Y);
         case 0x33: return SmemPADiffusionApply2D<3,3,16>(NE,B,G,Bt,Gt,D,X,Y);
         case 0x44: return SmemPADiffusionApply2D<4,4,8>(NE,B,G,Bt,Gt,D,X,Y);
         case 0x55: return SmemPADiffusionApply2D<5,5,8>(NE,B,G,Bt,Gt,D,X,Y);
         case 0x66: return SmemPADiffusionApply2D<6,6,4>(NE,B,G,Bt,Gt,D,X,Y);
         case 0x77: return SmemPADiffusionApply2D<7,7,4>(NE,B,G,Bt,Gt,D,X,Y);
         case 0x88: return SmemPADiffusionApply2D<8,8,2>(NE,B,G,Bt,Gt,D,X,Y);
         case 0x99: return SmemPADiffusionApply2D<9,9,2>(NE,B,G,Bt,Gt,D,X,Y);
         default:   return PADiffusionApply2D(NE,B,G,Bt,Gt,D,X,Y,D1D,Q1D);
      }
   }
   else if (dim == 3)
   {
      const int DQ = (D1D << 4 ) | Q1D;
      //printf("\n\033[33m[Diff] D1D= %d, Q1D= %d => %x\033[m", D1D, Q1D, DQ);
      static bool BP3Global = getenv("LBP");
      if (BP3Global)
      {
         Array<double> coG(Q1D*Q1D);
         coG.GetMemory().UseDevice(true);
         CeedBasisGetCollocatedGrad(D1D, Q1D, B, G, coG);
         switch (DQ)
         {
            case 0x23: return BP3Global_v0<2,3>(NE,B,coG,op,x,y);
            case 0x34: return BP3Global_v0<3,4>(NE,B,coG,op,x,y);
            case 0x45: return BP3Global_v0<4,5>(NE,B,coG,op,x,y);
            case 0x56: return BP3Global_v0<5,6>(NE,B,coG,op,x,y);
            case 0x67: return BP3Global_v0<6,7>(NE,B,coG,op,x,y);
            case 0x78: return BP3Global_v0<7,8>(NE,B,coG,op,x,y);
            case 0x89: return BP3Global_v0<8,9>(NE,B,coG,op,x,y);
            case 0x9A: return BP3Global_v0<9,10>(NE,B,coG,op,x,y);
            case 0xAB: return BP3Global_v0<10,11>(NE,B,coG,op,x,y);
            case 0xBC: return BP3Global_v0<11,12>(NE,B,coG,op,x,y);
            case 0xCD: return BP3Global_v0<12,13>(NE,B,coG,op,x,y);
            case 0xDE: return BP3Global_v0<13,14>(NE,B,coG,op,x,y);
            case 0xEF: return BP3Global_v0<14,15>(NE,B,coG,op,x,y);
            case 0xF0: return BP3Global_v0<15,16>(NE,B,coG,op,x,y);  // 14
            case 0x111: return BP3Global_v0<16,17>(NE,B,coG,op,x,y); // 15
            // kernels below use too much shared memory
            //case 0x112: return BP3Global_v0<17,18>(NE,B,coG,op,x,y);
            default:   return BP3Global_v0(NE,B,coG,op,x,y,D1D,Q1D);
         }
      }
      else
      {
<<<<<<< HEAD
         switch (DQ)
         {
            case 0x23: return SmemPADiffusionApply3D<2,3>(NE,B,G,op,x,y);
            case 0x34: return SmemPADiffusionApply3D<3,4>(NE,B,G,op,x,y);
            case 0x45: return SmemPADiffusionApply3D<4,5>(NE,B,G,op,x,y);
            case 0x56: return SmemPADiffusionApply3D<5,6>(NE,B,G,op,x,y);
            case 0x67: return SmemPADiffusionApply3D<6,7>(NE,B,G,op,x,y);
            case 0x78: return SmemPADiffusionApply3D<7,8>(NE,B,G,op,x,y);
            case 0x89: return SmemPADiffusionApply3D<8,9>(NE,B,G,op,x,y);
            // kernels below use too much shared memory
            //case 0x9A: return SmemPADiffusionApply3D<9,10>(NE,B,G,op,x,y);
            default:   return PADiffusionApply3D(NE,B,G,Bt,Gt,op,x,y,D1D,Q1D);
         }
=======
         case 0x23: return SmemPADiffusionApply3D<2,3>(NE,B,G,Bt,Gt,D,X,Y);
         case 0x34: return SmemPADiffusionApply3D<3,4>(NE,B,G,Bt,Gt,D,X,Y);
         case 0x45: return SmemPADiffusionApply3D<4,5>(NE,B,G,Bt,Gt,D,X,Y);
         case 0x56: return SmemPADiffusionApply3D<5,6>(NE,B,G,Bt,Gt,D,X,Y);
         case 0x67: return SmemPADiffusionApply3D<6,7>(NE,B,G,Bt,Gt,D,X,Y);
         case 0x78: return SmemPADiffusionApply3D<7,8>(NE,B,G,Bt,Gt,D,X,Y);
         case 0x89: return SmemPADiffusionApply3D<8,9>(NE,B,G,Bt,Gt,D,X,Y);
         default:   return PADiffusionApply3D(NE,B,G,Bt,Gt,D,X,Y,D1D,Q1D);
>>>>>>> 248debb3
      }
   }
   MFEM_ABORT("Unknown kernel.");
}

// PA Diffusion Apply kernel
void DiffusionIntegrator::AddMultPA(const Vector &x, Vector &y) const
{
   PADiffusionApply(dim, dofs1D, quad1D, ne,
                    maps->B, maps->G, maps->Bt, maps->Gt,
                    pa_data, x, y);
}

} // namespace mfem<|MERGE_RESOLUTION|>--- conflicted
+++ resolved
@@ -1235,13 +1235,6 @@
 // Shared memory PA Diffusion Apply 3D kernel
 template<int T_D1D = 0, int T_Q1D = 0>
 static void SmemPADiffusionApply3D(const int NE,
-<<<<<<< HEAD
-                                   const Array<double> &_b,
-                                   const Array<double> &_g,
-                                   const Vector &_op,
-                                   const Vector &_x,
-                                   Vector &_y,
-=======
                                    const Array<double> &b_,
                                    const Array<double> &g_,
                                    const Array<double> &bt_,
@@ -1249,7 +1242,6 @@
                                    const Vector &d_,
                                    const Vector &x_,
                                    Vector &y_,
->>>>>>> 248debb3
                                    const int d1d = 0,
                                    const int q1d = 0)
 {
@@ -1935,21 +1927,6 @@
       }
       else
       {
-<<<<<<< HEAD
-         switch (DQ)
-         {
-            case 0x23: return SmemPADiffusionApply3D<2,3>(NE,B,G,op,x,y);
-            case 0x34: return SmemPADiffusionApply3D<3,4>(NE,B,G,op,x,y);
-            case 0x45: return SmemPADiffusionApply3D<4,5>(NE,B,G,op,x,y);
-            case 0x56: return SmemPADiffusionApply3D<5,6>(NE,B,G,op,x,y);
-            case 0x67: return SmemPADiffusionApply3D<6,7>(NE,B,G,op,x,y);
-            case 0x78: return SmemPADiffusionApply3D<7,8>(NE,B,G,op,x,y);
-            case 0x89: return SmemPADiffusionApply3D<8,9>(NE,B,G,op,x,y);
-            // kernels below use too much shared memory
-            //case 0x9A: return SmemPADiffusionApply3D<9,10>(NE,B,G,op,x,y);
-            default:   return PADiffusionApply3D(NE,B,G,Bt,Gt,op,x,y,D1D,Q1D);
-         }
-=======
          case 0x23: return SmemPADiffusionApply3D<2,3>(NE,B,G,Bt,Gt,D,X,Y);
          case 0x34: return SmemPADiffusionApply3D<3,4>(NE,B,G,Bt,Gt,D,X,Y);
          case 0x45: return SmemPADiffusionApply3D<4,5>(NE,B,G,Bt,Gt,D,X,Y);
@@ -1957,8 +1934,9 @@
          case 0x67: return SmemPADiffusionApply3D<6,7>(NE,B,G,Bt,Gt,D,X,Y);
          case 0x78: return SmemPADiffusionApply3D<7,8>(NE,B,G,Bt,Gt,D,X,Y);
          case 0x89: return SmemPADiffusionApply3D<8,9>(NE,B,G,Bt,Gt,D,X,Y);
+            // kernels below use too much shared memory
+            //case 0x9A: return SmemPADiffusionApply3D<9,10>(NE,B,G,op,x,y);
          default:   return PADiffusionApply3D(NE,B,G,Bt,Gt,D,X,Y,D1D,Q1D);
->>>>>>> 248debb3
       }
    }
    MFEM_ABORT("Unknown kernel.");
