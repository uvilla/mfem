// Copyright (c) 2010, Lawrence Livermore National Security, LLC. Produced at
// the Lawrence Livermore National Laboratory. LLNL-CODE-443211. All Rights
// reserved. See file COPYRIGHT for details.
//
// This file is part of the MFEM library. For more information and source code
// availability see http://mfem.org.
//
// MFEM is free software; you can redistribute it and/or modify it under the
// terms of the GNU Lesser General Public License (as published by the Free
// Software Foundation) version 2.1 dated February 1999.

#ifndef MFEM_COEFFICIENT
#define MFEM_COEFFICIENT

#include "../config/config.hpp"
#include "../linalg/linalg.hpp"
#include "intrules.hpp"
#include "eltrans.hpp"

namespace mfem
{

class Mesh;

#ifdef MFEM_USE_MPI
class ParMesh;
#endif


/// Base class Coefficient that may optionally depend on time.
class Coefficient
{
protected:
   double time;

public:
   Coefficient() { time = 0.; }

   void SetTime(double t) { time = t; }
   double GetTime() { return time; }

   virtual double Eval(ElementTransformation &T,
                       const IntegrationPoint &ip) = 0;

   double Eval(ElementTransformation &T,
               const IntegrationPoint &ip, double t)
   {
      SetTime(t);
      return Eval(T, ip);
   }

   virtual ~Coefficient() { }
};


/// Subclass constant coefficient.
class ConstantCoefficient : public Coefficient
{
public:
   double constant;

   /// c is value of constant function
   explicit ConstantCoefficient(double c = 1.0) { constant=c; }

   /// Evaluate the coefficient
   virtual double Eval(ElementTransformation &T,
                       const IntegrationPoint &ip)
   { return (constant); }
};

/// class for piecewise constant coefficient
class PWConstCoefficient : public Coefficient
{
private:
   Vector constants;

public:

   /// Constructs a piecewise constant coefficient in NumOfSubD subdomains
   explicit PWConstCoefficient(int NumOfSubD = 0) : constants(NumOfSubD)
   { constants = 0.0; }

   /** c should be a vector defined by attributes, so for region with
       attribute i  c[i] is the coefficient in that region */
   PWConstCoefficient(Vector &c)
   { constants.SetSize(c.Size()); constants=c; }

   /// Member function to access or modify the value of the i-th constant
   double &operator()(int i) { return constants(i-1); }

   /// Set domain constants equal to the same constant c
   void operator=(double c) { constants = c; }

   /// Returns the number of constants
   int GetNConst() { return constants.Size(); }

   /// Evaluate the coefficient function
   virtual double Eval(ElementTransformation &T,
                       const IntegrationPoint &ip);
};

/// class for C-function coefficient
class FunctionCoefficient : public Coefficient
{
protected:
   double (*Function)(const Vector &);
   double (*TDFunction)(const Vector &, double);

public:
   /// Define a time-independent coefficient from a C-function
   FunctionCoefficient(double (*f)(const Vector &))
   {
      Function = f;
      TDFunction = NULL;
   }

   /// Define a time-dependent coefficient from a C-function
   FunctionCoefficient(double (*tdf)(const Vector &, double))
   {
      Function = NULL;
      TDFunction = tdf;
   }

   /// (DEPRECATED) Define a time-independent coefficient from a C-function
   FunctionCoefficient(double (*f)(Vector &))
   {
      Function = reinterpret_cast<double(*)(const Vector&)>(f);
      TDFunction = NULL;
   }

   /// (DEPRECATED) Define a time-dependent coefficient from a C-function
   FunctionCoefficient(double (*tdf)(Vector &, double))
   {
      Function = NULL;
      TDFunction = reinterpret_cast<double(*)(const Vector&,double)>(tdf);
   }

   /// Evaluate coefficient
   virtual double Eval(ElementTransformation &T,
                       const IntegrationPoint &ip);
};

class GridFunction;

/// Coefficient defined by a GridFunction. This coefficient is mesh dependent.
class GridFunctionCoefficient : public Coefficient
{
private:
   GridFunction *GridF;
   int Component;

public:
   /** Construct GridFunctionCoefficient from a given GridFunction, and
       optionally specify a component to use if it is a vector GridFunction. */
   GridFunctionCoefficient (GridFunction *gf, int comp = 1)
   { GridF = gf; Component = comp; }

   void SetGridFunction(GridFunction *gf) { GridF = gf; }
   GridFunction * GetGridFunction() const { return GridF; }

   virtual double Eval(ElementTransformation &T,
                       const IntegrationPoint &ip);
};

class TransformedCoefficient : public Coefficient
{
private:
   Coefficient * Q1;
   Coefficient * Q2;
   double (*Transform1)(double);
   double (*Transform2)(double,double);

public:
   TransformedCoefficient (Coefficient * q,double (*F)(double))
      : Q1(q), Transform1(F) { Q2 = 0; Transform2 = 0; }
   TransformedCoefficient (Coefficient * q1,Coefficient * q2,
                           double (*F)(double,double))
      : Q1(q1), Q2(q2), Transform2(F) { Transform1 = 0; }

   virtual double Eval(ElementTransformation &T, const IntegrationPoint &ip);
};

/// Delta function coefficient
class DeltaCoefficient : public Coefficient
{
private:
   double center[3], scale, tol;
   Coefficient *weight;

public:
   DeltaCoefficient();
   DeltaCoefficient(double x, double y, double s)
   {
      center[0] = x; center[1] = y; center[2] = 0.; scale = s; tol = 1e-12;
      weight = NULL;
   }
   DeltaCoefficient(double x, double y, double z, double s)
   {
      center[0] = x; center[1] = y; center[2] = z; scale = s; tol = 1e-12;
      weight = NULL;
   }
   void SetTol(double _tol) { tol = _tol; }
   void SetWeight(Coefficient *w) { weight = w; }
   const double *Center() { return center; }
   double Scale() { return scale; }
   double Tol() { return tol; }
   Coefficient *Weight() { return weight; }
   virtual double Eval(ElementTransformation &T, const IntegrationPoint &ip)
   { mfem_error("DeltaCoefficient::Eval"); return 0.; }
   virtual ~DeltaCoefficient() { delete weight; }
};

/// Coefficient defined on a subset of domain or boundary attributes
class RestrictedCoefficient : public Coefficient
{
private:
   Coefficient *c;
   Array<int> active_attr;

public:
   RestrictedCoefficient(Coefficient &_c, Array<int> &attr)
   { c = &_c; attr.Copy(active_attr); }

   virtual double Eval(ElementTransformation &T, const IntegrationPoint &ip)
   { return active_attr[T.Attribute-1] ? c->Eval(T, ip, GetTime()) : 0.0; }
};

class VectorCoefficient
{
protected:
   int vdim;
   double time;

public:
   VectorCoefficient(int vd) { vdim = vd; time = 0.; }

   void SetTime(double t) { time = t; }
   double GetTime() { return time; }

   /// Returns dimension of the vector.
   int GetVDim() { return vdim; }

   virtual void Eval(Vector &V, ElementTransformation &T,
                     const IntegrationPoint &ip) = 0;

   // General implementation using the Eval method for one IntegrationPoint.
   // Can be overloaded for more efficient implementation.
   virtual void Eval(DenseMatrix &M, ElementTransformation &T,
                     const IntegrationRule &ir);

   virtual ~VectorCoefficient() { }
};

class VectorConstantCoefficient : public VectorCoefficient
{
private:
   Vector vec;
public:
   VectorConstantCoefficient(const Vector &v)
      : VectorCoefficient(v.Size()), vec(v) { }
   using VectorCoefficient::Eval;
   virtual void Eval(Vector &V, ElementTransformation &T,
                     const IntegrationPoint &ip) { V = vec; }
};

class VectorFunctionCoefficient : public VectorCoefficient
{
private:
   void (*Function)(const Vector &, Vector &);
   void (*TDFunction)(const Vector &, double, Vector &);
   Coefficient *Q;

public:
   /// Construct a time-independent vector coefficient from a C-function
   VectorFunctionCoefficient(int dim, void (*F)(const Vector &, Vector &),
                             Coefficient *q = NULL)
      : VectorCoefficient(dim), Q(q)
   {
      Function = F;
      TDFunction = NULL;
   }

   /// Construct a time-dependent vector coefficient from a C-function
   VectorFunctionCoefficient(int dim,
                             void (*TDF)(const Vector &, double, Vector &),
                             Coefficient *q = NULL)
      : VectorCoefficient(dim), Q(q)
   {
      Function = NULL;
      TDFunction = TDF;
   }

   using VectorCoefficient::Eval;
   virtual void Eval(Vector &V, ElementTransformation &T,
                     const IntegrationPoint &ip);

   virtual ~VectorFunctionCoefficient() { }
};

/// Vector coefficient defined by an array of scalar coefficients.
class VectorArrayCoefficient : public VectorCoefficient
{
private:
   Array<Coefficient*> Coeff;

public:
   /// Construct vector of dim coefficients.
   explicit VectorArrayCoefficient(int dim);

   /// Returns i'th coefficient.
   Coefficient* GetCoeff(int i) { return Coeff[i]; }

   Coefficient **GetCoeffs() { return Coeff; }

   /// Sets coefficient in the vector.
   void Set(int i, Coefficient *c) { delete Coeff[i]; Coeff[i] = c; }

   /// Evaluates i'th component of the vector.
   double Eval(int i, ElementTransformation &T, const IntegrationPoint &ip)
   { return Coeff[i] ? Coeff[i]->Eval(T, ip, GetTime()) : 0.0; }

   using VectorCoefficient::Eval;
   virtual void Eval(Vector &V, ElementTransformation &T,
                     const IntegrationPoint &ip);

   /// Destroys vector coefficient.
   virtual ~VectorArrayCoefficient();
};

/// Vector coefficient defined by a vector GridFunction
class VectorGridFunctionCoefficient : public VectorCoefficient
{
private:
   GridFunction *GridFunc;

public:
   VectorGridFunctionCoefficient(GridFunction *gf);

   void SetGridFunction(GridFunction *gf) { GridFunc = gf; }
   GridFunction * GetGridFunction() const { return GridFunc; }

   virtual void Eval(Vector &V, ElementTransformation &T,
                     const IntegrationPoint &ip);

   virtual void Eval(DenseMatrix &M, ElementTransformation &T,
                     const IntegrationRule &ir);

   virtual ~VectorGridFunctionCoefficient() { }
};

/// VectorCoefficient defined on a subset of domain or boundary attributes
class VectorRestrictedCoefficient : public VectorCoefficient
{
private:
   VectorCoefficient *c;
   Array<int> active_attr;

public:
   VectorRestrictedCoefficient(VectorCoefficient &vc, Array<int> &attr)
      : VectorCoefficient(vc.GetVDim())
   { c = &vc; attr.Copy(active_attr); }

   virtual void Eval(Vector &V, ElementTransformation &T,
                     const IntegrationPoint &ip);

   virtual void Eval(DenseMatrix &M, ElementTransformation &T,
                     const IntegrationRule &ir);
};


class MatrixCoefficient
{
protected:
   int height, width;
   double time;

public:
   explicit MatrixCoefficient(int dim) { height = width = dim; time = 0.; }

   MatrixCoefficient(int h, int w) : height(h), width(w), time(0.) { }

   void SetTime(double t) { time = t; }
   double GetTime() { return time; }

   int GetHeight() const { return height; }
   int GetWidth() const { return width; }
   // For backward compatibility
   int GetVDim() const { return width; }

   virtual void Eval(DenseMatrix &K, ElementTransformation &T,
                     const IntegrationPoint &ip) = 0;

   virtual ~MatrixCoefficient() { }
};

class MatrixConstantCoefficient : public MatrixCoefficient
{
private:
   DenseMatrix mat;
public:
   MatrixConstantCoefficient(const DenseMatrix &m)
      : MatrixCoefficient(m.Height(), m.Width()), mat(m) { }
   using MatrixCoefficient::Eval;
   virtual void Eval(DenseMatrix &M, ElementTransformation &T,
                     const IntegrationPoint &ip) { M = mat; }
};

class MatrixFunctionCoefficient : public MatrixCoefficient
{
private:
   void (*Function)(const Vector &, DenseMatrix &);
   void (*TDFunction)(const Vector &, double, DenseMatrix &);
   Coefficient *Q;
   DenseMatrix mat;

public:
   /// Construct a time-independent square matrix coefficient from a C-function
   MatrixFunctionCoefficient(int dim, void (*F)(const Vector &, DenseMatrix &),
                             Coefficient *q = NULL)
      : MatrixCoefficient(dim), Q(q)
   {
      Function = F;
      TDFunction = NULL;
      mat.SetSize(0);
   }

   /// Construct a constant matrix coefficient times a scalar Coefficient
   MatrixFunctionCoefficient(const DenseMatrix &m, Coefficient &q)
      : MatrixCoefficient(m.Height(), m.Width()), Q(&q)
   {
      Function = NULL;
      TDFunction = NULL;
      mat = m;
   }

   /// Construct a time-dependent square matrix coefficient from a C-function
   MatrixFunctionCoefficient(int dim,
                             void (*TDF)(const Vector &, double, DenseMatrix &),
                             Coefficient *q = NULL)
      : MatrixCoefficient(dim), Q(q)
   {
      Function = NULL;
      TDFunction = TDF;
      mat.SetSize(0);
   }

   virtual void Eval(DenseMatrix &K, ElementTransformation &T,
                     const IntegrationPoint &ip);

   virtual ~MatrixFunctionCoefficient() { }
};

class MatrixArrayCoefficient : public MatrixCoefficient
{
private:
   Array<Coefficient *> Coeff;

public:

   explicit MatrixArrayCoefficient (int dim);

<<<<<<< HEAD
   Coefficient &GetCoeff(int i, int j) { return *Coeff[i*width+j]; }

   void Set(int i, int j, Coefficient * c) { Coeff[i*width+j] = c; }

   double Eval(int i, int j, ElementTransformation &T, IntegrationPoint &ip)
   { return Coeff[i*width+j] -> Eval(T, ip, GetTime()); }
=======
   Coefficient* GetCoeff (int i, int j) { return Coeff[i*vdim+j]; }

   void Set(int i, int j, Coefficient * c) { delete Coeff[i*vdim+j]; Coeff[i*vdim+j] = c; }

   double Eval(int i, int j, ElementTransformation &T, const IntegrationPoint &ip)
   { return Coeff[i*vdim+j] ? Coeff[i*vdim+j] -> Eval(T, ip, GetTime()) : 0.0; }
>>>>>>> 23b6622a

   virtual void Eval(DenseMatrix &K, ElementTransformation &T,
                     const IntegrationPoint &ip);

   virtual ~MatrixArrayCoefficient();
};

/// MatrixCoefficient defined on a subset of domain or boundary attributes
class MatrixRestrictedCoefficient : public MatrixCoefficient
{
private:
   MatrixCoefficient *c;
   Array<int> active_attr;

public:
   MatrixRestrictedCoefficient(MatrixCoefficient &mc, Array<int> &attr)
      : MatrixCoefficient(mc.GetHeight(), mc.GetWidth())
   { c = &mc; attr.Copy(active_attr); }

   virtual void Eval(DenseMatrix &K, ElementTransformation &T,
                     const IntegrationPoint &ip);
};

/** Compute the Lp norm of a function f.
    \f$ \| f \|_{Lp} = ( \int_\Omega | f |^p d\Omega)^{1/p} \f$ */
double ComputeLpNorm(double p, Coefficient &coeff, Mesh &mesh,
                     const IntegrationRule *irs[]);

/** Compute the Lp norm of a vector function f = {f_i}_i=1...N.
    \f$ \| f \|_{Lp} = ( \sum_i \| f_i \|_{Lp}^p )^{1/p} \f$ */
double ComputeLpNorm(double p, VectorCoefficient &coeff, Mesh &mesh,
                     const IntegrationRule *irs[]);

#ifdef MFEM_USE_MPI
/** Compute the global Lp norm of a function f.
    \f$ \| f \|_{Lp} = ( \int_\Omega | f |^p d\Omega)^{1/p} \f$ */
double ComputeGlobalLpNorm(double p, Coefficient &coeff, ParMesh &pmesh,
                           const IntegrationRule *irs[]);

/** Compute the global Lp norm of a vector function f = {f_i}_i=1...N.
    \f$ \| f \|_{Lp} = ( \sum_i \| f_i \|_{Lp}^p )^{1/p} \f$ */
double ComputeGlobalLpNorm(double p, VectorCoefficient &coeff, ParMesh &pmesh,
                           const IntegrationRule *irs[]);
#endif

}

#endif<|MERGE_RESOLUTION|>--- conflicted
+++ resolved
@@ -459,21 +459,17 @@
 
    explicit MatrixArrayCoefficient (int dim);
 
-<<<<<<< HEAD
-   Coefficient &GetCoeff(int i, int j) { return *Coeff[i*width+j]; }
-
-   void Set(int i, int j, Coefficient * c) { Coeff[i*width+j] = c; }
-
-   double Eval(int i, int j, ElementTransformation &T, IntegrationPoint &ip)
-   { return Coeff[i*width+j] -> Eval(T, ip, GetTime()); }
-=======
-   Coefficient* GetCoeff (int i, int j) { return Coeff[i*vdim+j]; }
-
-   void Set(int i, int j, Coefficient * c) { delete Coeff[i*vdim+j]; Coeff[i*vdim+j] = c; }
-
-   double Eval(int i, int j, ElementTransformation &T, const IntegrationPoint &ip)
-   { return Coeff[i*vdim+j] ? Coeff[i*vdim+j] -> Eval(T, ip, GetTime()) : 0.0; }
->>>>>>> 23b6622a
+   Coefficient* GetCoeff (int i, int j) { return Coeff[i*width+j]; }
+
+   void Set(int i, int j, Coefficient * c)
+   { delete Coeff[i*width+j]; Coeff[i*width+j] = c; }
+
+   double Eval(int i, int j, ElementTransformation &T,
+               const IntegrationPoint &ip)
+   {
+      return Coeff[i*width+j] ?
+             Coeff[i*width+j] -> Eval(T, ip, GetTime()) : 0.0;
+   }
 
    virtual void Eval(DenseMatrix &K, ElementTransformation &T,
                      const IntegrationPoint &ip);
