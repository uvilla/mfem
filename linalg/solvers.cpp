--- conflicted
+++ resolved
@@ -105,8 +105,6 @@
 }
 
 
-<<<<<<< HEAD
-=======
 OperatorJacobiSmoother::OperatorJacobiSmoother(const BilinearForm &a,
                                                const Array<int> &ess_tdofs,
                                                const double dmpng)
@@ -123,7 +121,6 @@
    Setup(diag);
 }
 
->>>>>>> f1b0981d
 OperatorJacobiSmoother::OperatorJacobiSmoother(const Vector &d,
                                                const Array<int> &ess_tdofs,
                                                const double dmpng)
@@ -131,14 +128,6 @@
    Solver(d.Size()),
    N(d.Size()),
    dinv(N),
-<<<<<<< HEAD
-   diag(d),
-   damping(dmpng),
-   ess_tdof_list(ess_tdofs),
-   residual(N) { Setup(); }
-
-void OperatorJacobiSmoother::Setup()
-=======
    damping(dmpng),
    ess_tdof_list(ess_tdofs),
    residual(N)
@@ -147,7 +136,6 @@
 }
 
 void OperatorJacobiSmoother::Setup(const Vector &diag)
->>>>>>> f1b0981d
 {
    residual.UseDevice(true);
    const double delta = damping;
