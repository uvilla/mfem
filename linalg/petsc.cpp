// Copyright (c) 2010, Lawrence Livermore National Security, LLC. Produced at
// the Lawrence Livermore National Laboratory. LLNL-CODE-443211. All Rights
// reserved. See file COPYRIGHT for details.
//
// This file is part of the MFEM library. For more information and source code
// availability see http://mfem.org.
//
// MFEM is free software; you can redistribute it and/or modify it under the
// terms of the GNU Lesser General Public License (as published by the Free
// Software Foundation) version 2.1 dated February 1999.

// Author: Stefano Zampini <stefano.zampini@gmail.com>

#include "../config/config.hpp"

#ifdef MFEM_USE_MPI
#ifdef MFEM_USE_PETSC

#include "linalg.hpp"
#include "../fem/fem.hpp"

#include "petsc.h"
#if defined(PETSC_HAVE_HYPRE)
#include "petscmathypre.h"
#endif

// Backward compatibility
#if PETSC_VERSION_LT(3,12,0)
#define MatComputeOperator(A,B,C) MatComputeExplicitOperator(A,C)
#define MatComputeOperatorTranspose(A,B,C) MatComputeExplicitOperatorTranspose(A,C)
#endif

#include <fstream>
#include <iomanip>
#include <cmath>
#include <cstdlib>

// Note: there are additional #include statements below.

// Error handling
// Prints PETSc's stacktrace and then calls MFEM_ABORT
// We cannot use PETSc's CHKERRQ since it returns a PetscErrorCode
#define PCHKERRQ(obj,err) do {                                                   \
     if ((err))                                                                  \
     {                                                                           \
        PetscError(PetscObjectComm((PetscObject)(obj)),__LINE__,_MFEM_FUNC_NAME, \
                   __FILE__,(err),PETSC_ERROR_REPEAT,NULL);                      \
        MFEM_ABORT("Error in PETSc. See stacktrace above.");                     \
     }                                                                           \
  } while(0);
#define CCHKERRQ(comm,err) do {                                \
     if ((err))                                                \
     {                                                         \
        PetscError(comm,__LINE__,_MFEM_FUNC_NAME,              \
                   __FILE__,(err),PETSC_ERROR_REPEAT,NULL);    \
        MFEM_ABORT("Error in PETSc. See stacktrace above.");   \
     }                                                         \
  } while(0);

// Callback functions: these functions will be called by PETSc
static PetscErrorCode __mfem_ts_monitor(TS,PetscInt,PetscReal,Vec,void*);
static PetscErrorCode __mfem_ts_rhsfunction(TS,PetscReal,Vec,Vec,void*);
static PetscErrorCode __mfem_ts_rhsjacobian(TS,PetscReal,Vec,Mat,Mat,
                                            void*);
static PetscErrorCode __mfem_ts_ifunction(TS,PetscReal,Vec,Vec,Vec,void*);
static PetscErrorCode __mfem_ts_ijacobian(TS,PetscReal,Vec,Vec,
                                          PetscReal,Mat,
                                          Mat,void*);
static PetscErrorCode __mfem_ts_computesplits(TS,PetscReal,Vec,Vec,
                                              Mat,Mat,Mat,Mat);
static PetscErrorCode __mfem_snes_monitor(SNES,PetscInt,PetscReal,void*);
static PetscErrorCode __mfem_snes_jacobian(SNES,Vec,Mat,Mat,void*);
static PetscErrorCode __mfem_snes_function(SNES,Vec,Vec,void*);
static PetscErrorCode __mfem_snes_objective(SNES,Vec,PetscReal*,void*);
static PetscErrorCode __mfem_snes_update(SNES,PetscInt);
static PetscErrorCode __mfem_snes_postcheck(SNESLineSearch,Vec,Vec,Vec,
                                            PetscBool*,PetscBool*,void*);
static PetscErrorCode __mfem_ksp_monitor(KSP,PetscInt,PetscReal,void*);
static PetscErrorCode __mfem_pc_shell_apply(PC,Vec,Vec);
static PetscErrorCode __mfem_pc_shell_apply_transpose(PC,Vec,Vec);
static PetscErrorCode __mfem_pc_shell_setup(PC);
static PetscErrorCode __mfem_pc_shell_destroy(PC);
static PetscErrorCode __mfem_pc_shell_view(PC,PetscViewer);
static PetscErrorCode __mfem_mat_shell_apply(Mat,Vec,Vec);
static PetscErrorCode __mfem_mat_shell_apply_transpose(Mat,Vec,Vec);
static PetscErrorCode __mfem_mat_shell_destroy(Mat);
static PetscErrorCode __mfem_array_container_destroy(void*);
static PetscErrorCode __mfem_matarray_container_destroy(void*);
static PetscErrorCode __mfem_monitor_ctx_destroy(void**);

// auxiliary functions
static PetscErrorCode Convert_Array_IS(MPI_Comm,bool,const mfem::Array<int>*,
                                       PetscInt,IS*);
static PetscErrorCode Convert_Vmarks_IS(MPI_Comm,mfem::Array<Mat>&,
                                        const mfem::Array<int>*,PetscInt,IS*);
static PetscErrorCode MakeShellPC(PC,mfem::Solver&,bool);
static PetscErrorCode MakeShellPCWithFactory(PC,
                                             mfem::PetscPreconditionerFactory*);

// Equivalent functions are present in PETSc source code
// if PETSc has been compiled with hypre support
// We provide them here in case PETSC_HAVE_HYPRE is not defined
#if !defined(PETSC_HAVE_HYPRE)
static PetscErrorCode MatConvert_hypreParCSR_AIJ(hypre_ParCSRMatrix*,Mat*);
static PetscErrorCode MatConvert_hypreParCSR_IS(hypre_ParCSRMatrix*,Mat*);
#endif

// structs used by PETSc code
typedef struct
{
   mfem::Operator *op;
} __mfem_mat_shell_ctx;

typedef struct
{
   mfem::Solver                     *op;
   mfem::PetscPreconditionerFactory *factory;
   bool                             ownsop;
   unsigned long int                numprec;
} __mfem_pc_shell_ctx;

typedef struct
{
   mfem::Operator        *op;        // The nonlinear operator
   mfem::PetscBCHandler  *bchandler; // Handling of essential bc
   mfem::Vector          *work;      // Work vector
   mfem::Operator::Type  jacType;    // OperatorType for the Jacobian
   // Objective for line search
   void (*objective)(mfem::Operator *op, const mfem::Vector&, double*);
   // PostCheck function (to be called after successfull line search)
   void (*postcheck)(mfem::Operator *op, const mfem::Vector&, mfem::Vector&,
                     mfem::Vector&, bool&, bool&);
   // General purpose update function (to be called at the beginning of
   // each nonlinear step)
   void (*update)(mfem::Operator *op, int,
                  const mfem::Vector&, const mfem::Vector&,
                  const mfem::Vector&, const mfem::Vector&);
} __mfem_snes_ctx;

typedef struct
{
   mfem::TimeDependentOperator     *op;        // The time-dependent operator
   mfem::PetscBCHandler            *bchandler; // Handling of essential bc
   mfem::Vector                    *work;      // Work vector
   mfem::Operator::Type            jacType;    // OperatorType for the Jacobian
   enum mfem::PetscODESolver::Type type;
   PetscReal                       cached_shift;
   PetscObjectState                cached_ijacstate;
   PetscObjectState                cached_rhsjacstate;
   PetscObjectState                cached_splits_xstate;
   PetscObjectState                cached_splits_xdotstate;
} __mfem_ts_ctx;

typedef struct
{
   mfem::PetscSolver        *solver;  // The solver object
   mfem::PetscSolverMonitor *monitor; // The user-defined monitor class
} __mfem_monitor_ctx;

// use global scope ierr to check PETSc errors inside mfem calls
static PetscErrorCode ierr;

using namespace std;

namespace mfem
{

void MFEMInitializePetsc()
{
   MFEMInitializePetsc(NULL,NULL,NULL,NULL);
}

void MFEMInitializePetsc(int *argc,char*** argv)
{
   MFEMInitializePetsc(argc,argv,NULL,NULL);
}

void MFEMInitializePetsc(int *argc,char ***argv,const char rc_file[],
                         const char help[])
{
   ierr = PetscInitialize(argc,argv,rc_file,help);
   MFEM_VERIFY(!ierr,"Unable to initialize PETSc");
}

void MFEMFinalizePetsc()
{
   ierr = PetscFinalize();
   MFEM_VERIFY(!ierr,"Unable to finalize PETSc");
}

// PetscParVector methods

void PetscParVector::_SetDataAndSize_()
{
   const PetscScalar *array;
   PetscInt           n;

   ierr = VecGetArrayRead(x,&array); PCHKERRQ(x,ierr);
   ierr = VecGetLocalSize(x,&n); PCHKERRQ(x,ierr);
   SetDataAndSize((PetscScalar*)array,n);
   ierr = VecRestoreArrayRead(x,&array); PCHKERRQ(x,ierr);
}

PetscInt PetscParVector::GlobalSize() const
{
   PetscInt N;
   ierr = VecGetSize(x,&N); PCHKERRQ(x,ierr);
   return N;
}

PetscParVector::PetscParVector(MPI_Comm comm, const Vector &_x,
                               bool copy) : Vector()
{
   ierr = VecCreate(comm,&x); CCHKERRQ(comm,ierr);
   ierr = VecSetSizes(x,_x.Size(),PETSC_DECIDE); PCHKERRQ(x,ierr);
   ierr = VecSetType(x,VECSTANDARD); PCHKERRQ(x,ierr);
   _SetDataAndSize_();
   if (copy)
   {
      PetscScalar *array;

      ierr = VecGetArray(x,&array); PCHKERRQ(x,ierr);
      for (int i = 0; i < _x.Size(); i++) { array[i] = _x[i]; }
      ierr = VecRestoreArray(x,&array); PCHKERRQ(x,ierr);
   }
}

PetscParVector::PetscParVector(MPI_Comm comm, PetscInt glob_size,
                               PetscInt *col) : Vector()
{
   ierr = VecCreate(comm,&x); CCHKERRQ(comm,ierr);
   if (col)
   {
      PetscMPIInt myid;
      MPI_Comm_rank(comm, &myid);
      ierr = VecSetSizes(x,col[myid+1]-col[myid],PETSC_DECIDE); PCHKERRQ(x,ierr);
   }
   else
   {
      ierr = VecSetSizes(x,PETSC_DECIDE,glob_size); PCHKERRQ(x,ierr);
   }
   ierr = VecSetType(x,VECSTANDARD); PCHKERRQ(x,ierr);
   _SetDataAndSize_();
}

PetscParVector::~PetscParVector()
{
   MPI_Comm comm = PetscObjectComm((PetscObject)x);
   ierr = VecDestroy(&x); CCHKERRQ(comm,ierr);
}

PetscParVector::PetscParVector(MPI_Comm comm, PetscInt glob_size,
                               PetscScalar *_data, PetscInt *col) : Vector()
{
   MFEM_VERIFY(col,"Missing distribution");
   PetscMPIInt myid;
   MPI_Comm_rank(comm, &myid);
   ierr = VecCreateMPIWithArray(comm,1,col[myid+1]-col[myid],glob_size,_data,
                                &x); CCHKERRQ(comm,ierr)
   _SetDataAndSize_();
}

PetscParVector::PetscParVector(const PetscParVector &y) : Vector()
{
   ierr = VecDuplicate(y.x,&x); PCHKERRQ(x,ierr);
   _SetDataAndSize_();
}

PetscParVector::PetscParVector(MPI_Comm comm, const Operator &op,
                               bool transpose, bool allocate) : Vector()
{
   PetscInt loc = transpose ? op.Height() : op.Width();
   if (allocate)
   {
      ierr = VecCreate(comm,&x);
      CCHKERRQ(comm,ierr);
      ierr = VecSetSizes(x,loc,PETSC_DECIDE);
      PCHKERRQ(x,ierr);
      ierr = VecSetType(x,VECSTANDARD);
      PCHKERRQ(x,ierr);
      ierr = VecSetUp(x);
      PCHKERRQ(x,ierr);
   }
   else
   {
      ierr = VecCreateMPIWithArray(comm,1,loc,PETSC_DECIDE,NULL,
                                   &x); CCHKERRQ(comm,ierr);
   }
   _SetDataAndSize_();
}

PetscParVector::PetscParVector(const PetscParMatrix &A,
                               bool transpose, bool allocate) : Vector()
{
   Mat pA = const_cast<PetscParMatrix&>(A);
   if (!transpose)
   {
      ierr = MatCreateVecs(pA,&x,NULL); PCHKERRQ(pA,ierr);
   }
   else
   {
      ierr = MatCreateVecs(pA,NULL,&x); PCHKERRQ(pA,ierr);
   }
   if (!allocate)
   {
      ierr = VecReplaceArray(x,NULL); PCHKERRQ(x,ierr);
   }
   _SetDataAndSize_();
}

PetscParVector::PetscParVector(Vec y, bool ref) : Vector()
{
   if (ref)
   {
      ierr = PetscObjectReference((PetscObject)y); PCHKERRQ(y,ierr);
   }
   x = y;
   _SetDataAndSize_();
}

PetscParVector::PetscParVector(ParFiniteElementSpace *pfes) : Vector()
{

   HYPRE_Int* offsets = pfes->GetTrueDofOffsets();
   MPI_Comm  comm = pfes->GetComm();
   ierr = VecCreate(comm,&x); CCHKERRQ(comm,ierr);

   PetscMPIInt myid = 0;
   if (!HYPRE_AssumedPartitionCheck())
   {
      MPI_Comm_rank(comm,&myid);
   }
   ierr = VecSetSizes(x,offsets[myid+1]-offsets[myid],PETSC_DECIDE);
   PCHKERRQ(x,ierr);
   ierr = VecSetType(x,VECSTANDARD); PCHKERRQ(x,ierr);
   _SetDataAndSize_();
}

MPI_Comm PetscParVector::GetComm() const
{
   return x ? PetscObjectComm((PetscObject)x) : MPI_COMM_NULL;
}

Vector * PetscParVector::GlobalVector() const
{
   VecScatter   scctx;
   Vec          vout;
   PetscScalar *array;
   PetscInt     size;

   ierr = VecScatterCreateToAll(x,&scctx,&vout); PCHKERRQ(x,ierr);
   ierr = VecScatterBegin(scctx,x,vout,INSERT_VALUES,SCATTER_FORWARD);
   PCHKERRQ(x,ierr);
   ierr = VecScatterEnd(scctx,x,vout,INSERT_VALUES,SCATTER_FORWARD);
   PCHKERRQ(x,ierr);
   ierr = VecScatterDestroy(&scctx); PCHKERRQ(x,ierr);
   ierr = VecGetArray(vout,&array); PCHKERRQ(x,ierr);
   ierr = VecGetLocalSize(vout,&size); PCHKERRQ(x,ierr);
   Array<PetscScalar> data(size);
   data.Assign(array);
   ierr = VecRestoreArray(vout,&array); PCHKERRQ(x,ierr);
   ierr = VecDestroy(&vout); PCHKERRQ(x,ierr);
   Vector *v = new Vector(data, internal::to_int(size));
   v->MakeDataOwner();
   data.LoseData();
   return v;
}

PetscParVector& PetscParVector::operator=(PetscScalar d)
{
   ierr = VecSet(x,d); PCHKERRQ(x,ierr);
   return *this;
}

PetscParVector& PetscParVector::SetValues(const Array<PetscInt>& idx,
                                          const Array<PetscScalar>& vals)
{
   MFEM_VERIFY(idx.Size() == vals.Size(),
               "Size mismatch between indices and values");
   PetscInt n = idx.Size();
   ierr = VecSetValues(x,n,idx.GetData(),vals.GetData(),INSERT_VALUES);
   PCHKERRQ(x,ierr);
   ierr = VecAssemblyBegin(x); PCHKERRQ(x,ierr);
   ierr = VecAssemblyEnd(x); PCHKERRQ(x,ierr);
   return *this;
}

PetscParVector& PetscParVector::AddValues(const Array<PetscInt>& idx,
                                          const Array<PetscScalar>& vals)
{
   MFEM_VERIFY(idx.Size() == vals.Size(),
               "Size mismatch between indices and values");
   PetscInt n = idx.Size();
   ierr = VecSetValues(x,n,idx.GetData(),vals.GetData(),ADD_VALUES);
   PCHKERRQ(x,ierr);
   ierr = VecAssemblyBegin(x); PCHKERRQ(x,ierr);
   ierr = VecAssemblyEnd(x); PCHKERRQ(x,ierr);
   return *this;
}

PetscParVector& PetscParVector::operator=(const PetscParVector &y)
{
   ierr = VecCopy(y.x,x); PCHKERRQ(x,ierr);
   return *this;
}

PetscParVector& PetscParVector::operator+=(const PetscParVector &y)
{
   ierr = VecAXPY(x,1.0,y.x); PCHKERRQ(x,ierr);
   return *this;
}

PetscParVector& PetscParVector::operator-=(const PetscParVector &y)
{
   ierr = VecAXPY(x,-1.0,y.x); PCHKERRQ(x,ierr);
   return *this;
}

PetscParVector& PetscParVector::operator*=(PetscScalar s)
{
   ierr = VecScale(x,s); PCHKERRQ(x,ierr);
   return *this;
}

PetscParVector& PetscParVector::operator+=(PetscScalar s)
{
   ierr = VecShift(x,s); PCHKERRQ(x,ierr);
   return *this;
}

void PetscParVector::PlaceArray(PetscScalar *temp_data)
{
   ierr = VecPlaceArray(x,temp_data); PCHKERRQ(x,ierr);
}

void PetscParVector::ResetArray()
{
   ierr = VecResetArray(x); PCHKERRQ(x,ierr);
}

void PetscParVector::Randomize(PetscInt seed)
{
   PetscRandom rctx = NULL;

   if (seed)
   {
      ierr = PetscRandomCreate(PetscObjectComm((PetscObject)x),&rctx);
      PCHKERRQ(x,ierr);
      ierr = PetscRandomSetSeed(rctx,(unsigned long)seed); PCHKERRQ(x,ierr);
      ierr = PetscRandomSeed(rctx); PCHKERRQ(x,ierr);
   }
   ierr = VecSetRandom(x,rctx); PCHKERRQ(x,ierr);
   ierr = PetscRandomDestroy(&rctx); PCHKERRQ(x,ierr);
}

void PetscParVector::Print(const char *fname, bool binary) const
{
   if (fname)
   {
      PetscViewer view;

      if (binary)
      {
         ierr = PetscViewerBinaryOpen(PetscObjectComm((PetscObject)x),fname,
                                      FILE_MODE_WRITE,&view);
      }
      else
      {
         ierr = PetscViewerASCIIOpen(PetscObjectComm((PetscObject)x),fname,&view);
      }
      PCHKERRQ(x,ierr);
      ierr = VecView(x,view); PCHKERRQ(x,ierr);
      ierr = PetscViewerDestroy(&view); PCHKERRQ(x,ierr);
   }
   else
   {
      ierr = VecView(x,NULL); PCHKERRQ(x,ierr);
   }
}

// PetscParMatrix methods

PetscInt PetscParMatrix::GetRowStart() const
{
   PetscInt N;
   ierr = MatGetOwnershipRange(A,&N,NULL); PCHKERRQ(A,ierr);
   return N;
}

PetscInt PetscParMatrix::GetColStart() const
{
   PetscInt N;
   ierr = MatGetOwnershipRangeColumn(A,&N,NULL); PCHKERRQ(A,ierr);
   return N;
}

PetscInt PetscParMatrix::GetNumRows() const
{
   PetscInt N;
   ierr = MatGetLocalSize(A,&N,NULL); PCHKERRQ(A,ierr);
   return N;
}

PetscInt PetscParMatrix::GetNumCols() const
{
   PetscInt N;
   ierr = MatGetLocalSize(A,NULL,&N); PCHKERRQ(A,ierr);
   return N;
}

PetscInt PetscParMatrix::M() const
{
   PetscInt N;
   ierr = MatGetSize(A,&N,NULL); PCHKERRQ(A,ierr);
   return N;
}

PetscInt PetscParMatrix::N() const
{
   PetscInt N;
   ierr = MatGetSize(A,NULL,&N); PCHKERRQ(A,ierr);
   return N;
}

PetscInt PetscParMatrix::NNZ() const
{
   MatInfo info;
   ierr = MatGetInfo(A,MAT_GLOBAL_SUM,&info); PCHKERRQ(A,ierr);
   return (PetscInt)info.nz_used;
}

void PetscParMatrix::Init()
{
   A = NULL;
   X = Y = NULL;
   height = width = 0;
}

PetscParMatrix::PetscParMatrix()
{
   Init();
}

PetscParMatrix::PetscParMatrix(const PetscParMatrix& pB,
                               const mfem::Array<PetscInt>& rows, const mfem::Array<PetscInt>& cols)
{
   Init();

   Mat B = const_cast<PetscParMatrix&>(pB);

   IS isr,isc;
   ierr = ISCreateGeneral(PetscObjectComm((PetscObject)B),rows.Size(),
                          rows.GetData(),PETSC_USE_POINTER,&isr); PCHKERRQ(B,ierr);
   ierr = ISCreateGeneral(PetscObjectComm((PetscObject)B),cols.Size(),
                          cols.GetData(),PETSC_USE_POINTER,&isc); PCHKERRQ(B,ierr);
   ierr = MatCreateSubMatrix(B,isr,isc,MAT_INITIAL_MATRIX,&A); PCHKERRQ(B,ierr);
   ierr = ISDestroy(&isr); PCHKERRQ(B,ierr);
   ierr = ISDestroy(&isc); PCHKERRQ(B,ierr);

   height = GetNumRows();
   width  = GetNumCols();
}

PetscParMatrix::PetscParMatrix(const PetscParMatrix *pa, Operator::Type tid)
{
   Init();
   height = pa->Height();
   width  = pa->Width();
   ConvertOperator(pa->GetComm(),*pa,&A,tid);
}

PetscParMatrix::PetscParMatrix(const HypreParMatrix *ha, Operator::Type tid)
{
   Init();
   height = ha->Height();
   width  = ha->Width();
   ConvertOperator(ha->GetComm(),*ha,&A,tid);
}

PetscParMatrix::PetscParMatrix(const SparseMatrix *sa, Operator::Type tid)
{
   Init();
   height = sa->Height();
   width  = sa->Width();
   ConvertOperator(PETSC_COMM_SELF,*sa,&A,tid);
}

PetscParMatrix::PetscParMatrix(MPI_Comm comm, const Operator *op,
                               Operator::Type tid)
{
   Init();
   height = op->Height();
   width  = op->Width();
   ConvertOperator(comm,*op,&A,tid);
}

PetscParMatrix::PetscParMatrix(MPI_Comm comm, PetscInt glob_size,
                               PetscInt *row_starts, SparseMatrix *diag,
                               Operator::Type tid)
{
   Init();
   BlockDiagonalConstructor(comm,row_starts,row_starts,diag,
                            tid==PETSC_MATAIJ,&A);
   // update base class
   height = GetNumRows();
   width  = GetNumCols();
}

PetscParMatrix::PetscParMatrix(MPI_Comm comm, PetscInt global_num_rows,
                               PetscInt global_num_cols, PetscInt *row_starts,
                               PetscInt *col_starts, SparseMatrix *diag,
                               Operator::Type tid)
{
   Init();
   BlockDiagonalConstructor(comm,row_starts,col_starts,diag,
                            tid==PETSC_MATAIJ,&A);
   // update base class
   height = GetNumRows();
   width  = GetNumCols();
}

PetscParMatrix& PetscParMatrix::operator=(const HypreParMatrix& B)
{
   if (A)
   {
      MPI_Comm comm = PetscObjectComm((PetscObject)A);
      ierr = MatDestroy(&A); CCHKERRQ(comm,ierr);
      if (X) { delete X; }
      if (Y) { delete Y; }
      X = Y = NULL;
   }
   height = B.Height();
   width  = B.Width();
#if defined(PETSC_HAVE_HYPRE)
   ierr = MatCreateFromParCSR(B,MATAIJ,PETSC_USE_POINTER,&A);
#else
   ierr = MatConvert_hypreParCSR_AIJ(B,&A); CCHKERRQ(B.GetComm(),ierr);
#endif
   return *this;
}

PetscParMatrix& PetscParMatrix::operator=(const PetscParMatrix& B)
{
   if (A)
   {
      MPI_Comm comm = PetscObjectComm((PetscObject)A);
      ierr = MatDestroy(&A); CCHKERRQ(comm,ierr);
      if (X) { delete X; }
      if (Y) { delete Y; }
      X = Y = NULL;
   }
   height = B.Height();
   width  = B.Width();
   ierr   = MatDuplicate(B,MAT_COPY_VALUES,&A); CCHKERRQ(B.GetComm(),ierr);
   return *this;
}

PetscParMatrix& PetscParMatrix::operator+=(const PetscParMatrix& B)
{
   if (!A)
   {
      ierr = MatDuplicate(B,MAT_COPY_VALUES,&A); CCHKERRQ(B.GetComm(),ierr);
   }
   else
   {
      MFEM_VERIFY(height == B.Height(),"Invalid number of local rows");
      MFEM_VERIFY(width  == B.Width(), "Invalid number of local columns");
      ierr = MatAXPY(A,1.0,B,DIFFERENT_NONZERO_PATTERN); CCHKERRQ(B.GetComm(),ierr);
   }
   return *this;
}

PetscParMatrix& PetscParMatrix::operator-=(const PetscParMatrix& B)
{
   if (!A)
   {
      ierr = MatDuplicate(B,MAT_COPY_VALUES,&A); CCHKERRQ(B.GetComm(),ierr);
      ierr = MatScale(A,-1.0); PCHKERRQ(A,ierr);
   }
   else
   {
      MFEM_VERIFY(height == B.Height(),"Invalid number of local rows");
      MFEM_VERIFY(width  == B.Width(), "Invalid number of local columns");
      ierr = MatAXPY(A,-1.0,B,DIFFERENT_NONZERO_PATTERN); CCHKERRQ(B.GetComm(),ierr);
   }
   return *this;
}

void PetscParMatrix::
BlockDiagonalConstructor(MPI_Comm comm,
                         PetscInt *row_starts, PetscInt *col_starts,
                         SparseMatrix *diag, bool assembled, Mat* Ad)
{
   Mat      A;
   PetscInt lrsize,lcsize,rstart,cstart;
   PetscMPIInt myid = 0,commsize;

   ierr = MPI_Comm_size(comm,&commsize); CCHKERRQ(comm,ierr);
   if (!HYPRE_AssumedPartitionCheck())
   {
      ierr = MPI_Comm_rank(comm,&myid); CCHKERRQ(comm,ierr);
   }
   lrsize = row_starts[myid+1]-row_starts[myid];
   rstart = row_starts[myid];
   lcsize = col_starts[myid+1]-col_starts[myid];
   cstart = col_starts[myid];

   if (!assembled)
   {
      IS is;
      ierr = ISCreateStride(comm,diag->Height(),rstart,1,&is); CCHKERRQ(comm,ierr);
      ISLocalToGlobalMapping rl2g,cl2g;
      ierr = ISLocalToGlobalMappingCreateIS(is,&rl2g); PCHKERRQ(is,ierr);
      ierr = ISDestroy(&is); CCHKERRQ(comm,ierr);
      if (row_starts != col_starts)
      {
         ierr = ISCreateStride(comm,diag->Width(),cstart,1,&is);
         CCHKERRQ(comm,ierr);
         ierr = ISLocalToGlobalMappingCreateIS(is,&cl2g); PCHKERRQ(is,ierr);
         ierr = ISDestroy(&is); CCHKERRQ(comm,ierr);
      }
      else
      {
         ierr = PetscObjectReference((PetscObject)rl2g); PCHKERRQ(rl2g,ierr);
         cl2g = rl2g;
      }

      // Create the PETSc object (MATIS format)
      ierr = MatCreate(comm,&A); CCHKERRQ(comm,ierr);
      ierr = MatSetSizes(A,lrsize,lcsize,PETSC_DECIDE,PETSC_DECIDE);
      PCHKERRQ(A,ierr);
      ierr = MatSetType(A,MATIS); PCHKERRQ(A,ierr);
      ierr = MatSetLocalToGlobalMapping(A,rl2g,cl2g); PCHKERRQ(A,ierr);
      ierr = ISLocalToGlobalMappingDestroy(&rl2g); PCHKERRQ(A,ierr)
      ierr = ISLocalToGlobalMappingDestroy(&cl2g); PCHKERRQ(A,ierr)

      // Copy SparseMatrix into PETSc SeqAIJ format
      Mat lA;
      ierr = MatISGetLocalMat(A,&lA); PCHKERRQ(A,ierr);
      int *II = diag->GetI();
      int *JJ = diag->GetJ();
#if defined(PETSC_USE_64BIT_INDICES)
      PetscInt *pII,*pJJ;
      int m = diag->Height()+1, nnz = II[diag->Height()];
      ierr = PetscMalloc2(m,&pII,nnz,&pJJ); PCHKERRQ(lA,ierr);
      for (int i = 0; i < m; i++) { pII[i] = II[i]; }
      for (int i = 0; i < nnz; i++) { pJJ[i] = JJ[i]; }
      ierr = MatSeqAIJSetPreallocationCSR(lA,pII,pJJ,
                                          diag->GetData()); PCHKERRQ(lA,ierr);
      ierr = PetscFree2(pII,pJJ); PCHKERRQ(lA,ierr);
#else
      ierr = MatSeqAIJSetPreallocationCSR(lA,II,JJ,
                                          diag->GetData()); PCHKERRQ(lA,ierr);
#endif
   }
   else
   {
      PetscScalar *da;
      PetscInt    *dii,*djj,*oii,
                  m = diag->Height()+1, nnz = diag->NumNonZeroElems();

      diag->SortColumnIndices();
      // if we can take ownership of the SparseMatrix arrays, we can avoid this
      // step
      ierr = PetscMalloc1(m,&dii); CCHKERRQ(PETSC_COMM_SELF,ierr);
      ierr = PetscMalloc1(nnz,&djj); CCHKERRQ(PETSC_COMM_SELF,ierr);
      ierr = PetscMalloc1(nnz,&da); CCHKERRQ(PETSC_COMM_SELF,ierr);
      if (sizeof(PetscInt) == sizeof(int))
      {
         ierr = PetscMemcpy(dii,diag->GetI(),m*sizeof(PetscInt));
         CCHKERRQ(PETSC_COMM_SELF,ierr);
         ierr = PetscMemcpy(djj,diag->GetJ(),nnz*sizeof(PetscInt));
         CCHKERRQ(PETSC_COMM_SELF,ierr);
      }
      else
      {
         int *iii = diag->GetI();
         int *jjj = diag->GetJ();
         for (int i = 0; i < m; i++) { dii[i] = iii[i]; }
         for (int i = 0; i < nnz; i++) { djj[i] = jjj[i]; }
      }
      ierr = PetscMemcpy(da,diag->GetData(),nnz*sizeof(PetscScalar));
      CCHKERRQ(PETSC_COMM_SELF,ierr);
      ierr = PetscCalloc1(m,&oii);
      CCHKERRQ(PETSC_COMM_SELF,ierr);
      if (commsize > 1)
      {
         ierr = MatCreateMPIAIJWithSplitArrays(comm,lrsize,lcsize,PETSC_DECIDE,
                                               PETSC_DECIDE,
                                               dii,djj,da,oii,NULL,NULL,&A);
         CCHKERRQ(comm,ierr);
      }
      else
      {
         ierr = MatCreateSeqAIJWithArrays(comm,lrsize,lcsize,dii,djj,da,&A);
         CCHKERRQ(comm,ierr);
      }

      void *ptrs[4] = {dii,djj,da,oii};
      const char *names[4] = {"_mfem_csr_dii",
                              "_mfem_csr_djj",
                              "_mfem_csr_da",
                              "_mfem_csr_oii",
                             };
      for (PetscInt i=0; i<4; i++)
      {
         PetscContainer c;

         ierr = PetscContainerCreate(comm,&c); CCHKERRQ(comm,ierr);
         ierr = PetscContainerSetPointer(c,ptrs[i]); CCHKERRQ(comm,ierr);
         ierr = PetscContainerSetUserDestroy(c,__mfem_array_container_destroy);
         CCHKERRQ(comm,ierr);
         ierr = PetscObjectCompose((PetscObject)A,names[i],(PetscObject)c);
         CCHKERRQ(comm,ierr);
         ierr = PetscContainerDestroy(&c); CCHKERRQ(comm,ierr);
      }
   }

   // Tell PETSc the matrix is ready to be used
   ierr = MatAssemblyBegin(A,MAT_FINAL_ASSEMBLY); PCHKERRQ(A,ierr);
   ierr = MatAssemblyEnd(A,MAT_FINAL_ASSEMBLY); PCHKERRQ(A,ierr);

   *Ad = A;
}

MPI_Comm PetscParMatrix::GetComm() const
{
   return A ? PetscObjectComm((PetscObject)A) : MPI_COMM_NULL;
}

// TODO ADD THIS CONSTRUCTOR
//PetscParMatrix::PetscParMatrix(MPI_Comm comm, int nrows, PetscInt glob_nrows,
//                  PetscInt glob_ncols, int *I, PetscInt *J,
//                  double *data, PetscInt *rows, PetscInt *cols)
//{
//}

// TODO This should take a reference on op but how?
void PetscParMatrix::MakeWrapper(MPI_Comm comm, const Operator* op, Mat *A)
{
   __mfem_mat_shell_ctx *ctx = new __mfem_mat_shell_ctx;
   ierr = MatCreate(comm,A); CCHKERRQ(comm,ierr);
   ierr = MatSetSizes(*A,op->Height(),op->Width(),
                      PETSC_DECIDE,PETSC_DECIDE); PCHKERRQ(A,ierr);
   ierr = MatSetType(*A,MATSHELL); PCHKERRQ(A,ierr);
   ierr = MatShellSetContext(*A,(void *)ctx); PCHKERRQ(A,ierr);
   ierr = MatShellSetOperation(*A,MATOP_MULT,
                               (void (*)())__mfem_mat_shell_apply);
   PCHKERRQ(A,ierr);
   ierr = MatShellSetOperation(*A,MATOP_MULT_TRANSPOSE,
                               (void (*)())__mfem_mat_shell_apply_transpose);
   PCHKERRQ(A,ierr);
   ierr = MatShellSetOperation(*A,MATOP_DESTROY,
                               (void (*)())__mfem_mat_shell_destroy);
   PCHKERRQ(A,ierr);
   ierr = MatSetUp(*A); PCHKERRQ(*A,ierr);
   ctx->op = const_cast<Operator *>(op);
}

void PetscParMatrix::ConvertOperator(MPI_Comm comm, const Operator &op, Mat* A,
                                     Operator::Type tid)
{
   PetscParMatrix   *pA = const_cast<PetscParMatrix *>
                          (dynamic_cast<const PetscParMatrix *>(&op));
   HypreParMatrix   *pH = const_cast<HypreParMatrix *>
                          (dynamic_cast<const HypreParMatrix *>(&op));
   BlockOperator    *pB = const_cast<BlockOperator *>
                          (dynamic_cast<const BlockOperator *>(&op));
   IdentityOperator *pI = const_cast<IdentityOperator *>
                          (dynamic_cast<const IdentityOperator *>(&op));
   SparseMatrix     *pS = const_cast<SparseMatrix *>
                          (dynamic_cast<const SparseMatrix *>(&op));

   if (pA && tid == ANY_TYPE) // use same object and return
   {
      ierr = PetscObjectReference((PetscObject)(pA->A));
      CCHKERRQ(pA->GetComm(),ierr);
      *A = pA->A;
      return;
   }

   PetscBool avoidmatconvert = PETSC_FALSE;
   if (pA) // we test for these types since MatConvert will fail
   {
      ierr = PetscObjectTypeCompareAny((PetscObject)(pA->A),&avoidmatconvert,MATMFFD,
                                       MATSHELL,"");
      CCHKERRQ(comm,ierr);
   }
   if (pA && !avoidmatconvert)
   {
      Mat       At = NULL;
      PetscBool istrans;
#if PETSC_VERSION_LT(3,10,0)
      PetscBool ismatis;
#endif

      ierr = PetscObjectTypeCompare((PetscObject)(pA->A),MATTRANSPOSEMAT,&istrans);
      CCHKERRQ(pA->GetComm(),ierr);
      if (!istrans)
      {
         if (tid == pA->GetType()) // use same object and return
         {
            ierr = PetscObjectReference((PetscObject)(pA->A));
            CCHKERRQ(pA->GetComm(),ierr);
            *A = pA->A;
            return;
         }
#if PETSC_VERSION_LT(3,10,0)
         ierr = PetscObjectTypeCompare((PetscObject)(pA->A),MATIS,&ismatis);
         CCHKERRQ(pA->GetComm(),ierr);
#endif
      }
      else
      {
         ierr = MatTransposeGetMat(pA->A,&At); CCHKERRQ(pA->GetComm(),ierr);
#if PETSC_VERSION_LT(3,10,0)
         ierr = PetscObjectTypeCompare((PetscObject)(At),MATIS,&ismatis);
#endif
         CCHKERRQ(pA->GetComm(),ierr);
      }

      // Try to convert
      if (tid == PETSC_MATAIJ)
      {
#if PETSC_VERSION_LT(3,10,0)
         if (ismatis)
         {
            if (istrans)
            {
               Mat B;

               ierr = MatISGetMPIXAIJ(At,MAT_INITIAL_MATRIX,&B); PCHKERRQ(pA->A,ierr);
               ierr = MatCreateTranspose(B,A); PCHKERRQ(pA->A,ierr);
               ierr = MatDestroy(&B); PCHKERRQ(pA->A,ierr);
            }
            else
            {
               ierr = MatISGetMPIXAIJ(pA->A,MAT_INITIAL_MATRIX,A);
               PCHKERRQ(pA->A,ierr);
            }
         }
         else
#endif
         {
            PetscMPIInt size;
            ierr = MPI_Comm_size(comm,&size); CCHKERRQ(comm,ierr);

            // call MatConvert and see if a converter is available
            if (istrans)
            {
               Mat B;
               ierr = MatConvert(At,size > 1 ? MATMPIAIJ : MATSEQAIJ,MAT_INITIAL_MATRIX,&B);
               PCHKERRQ(pA->A,ierr);
               ierr = MatCreateTranspose(B,A); PCHKERRQ(pA->A,ierr);
               ierr = MatDestroy(&B); PCHKERRQ(pA->A,ierr);
            }
            else
            {
               ierr = MatConvert(pA->A, size > 1 ? MATMPIAIJ : MATSEQAIJ,MAT_INITIAL_MATRIX,A);
               PCHKERRQ(pA->A,ierr);
            }
         }
      }
      else if (tid == PETSC_MATIS)
      {
         if (istrans)
         {
            Mat B;
            ierr = MatConvert(At,MATIS,MAT_INITIAL_MATRIX,&B); PCHKERRQ(pA->A,ierr);
            ierr = MatCreateTranspose(B,A); PCHKERRQ(pA->A,ierr);
            ierr = MatDestroy(&B); PCHKERRQ(pA->A,ierr);
         }
         else
         {
            ierr = MatConvert(pA->A,MATIS,MAT_INITIAL_MATRIX,A); PCHKERRQ(pA->A,ierr);
         }
      }
      else if (tid == PETSC_MATHYPRE)
      {
#if defined(PETSC_HAVE_HYPRE)
         if (istrans)
         {
            Mat B;
            ierr = MatConvert(At,MATHYPRE,MAT_INITIAL_MATRIX,&B); PCHKERRQ(pA->A,ierr);
            ierr = MatCreateTranspose(B,A); PCHKERRQ(pA->A,ierr);
            ierr = MatDestroy(&B); PCHKERRQ(pA->A,ierr);
         }
         else
         {
            ierr = MatConvert(pA->A,MATHYPRE,MAT_INITIAL_MATRIX,A); PCHKERRQ(pA->A,ierr);
         }
#else
         MFEM_ABORT("Reconfigure PETSc with --download-hypre or --with-hypre")
#endif
      }
      else if (tid == PETSC_MATSHELL)
      {
         MakeWrapper(comm,&op,A);
      }
      else
      {
         MFEM_ABORT("Unsupported operator type conversion " << tid)
      }
   }
   else if (pH)
   {
      if (tid == PETSC_MATAIJ)
      {
#if defined(PETSC_HAVE_HYPRE)
         ierr = MatCreateFromParCSR(const_cast<HypreParMatrix&>(*pH),MATAIJ,
                                    PETSC_USE_POINTER,A);
#else
         ierr = MatConvert_hypreParCSR_AIJ(const_cast<HypreParMatrix&>(*pH),A);
#endif
         CCHKERRQ(pH->GetComm(),ierr);
      }
      else if (tid == PETSC_MATIS)
      {
#if defined(PETSC_HAVE_HYPRE)
         ierr = MatCreateFromParCSR(const_cast<HypreParMatrix&>(*pH),MATIS,
                                    PETSC_USE_POINTER,A);
#else
         ierr = MatConvert_hypreParCSR_IS(const_cast<HypreParMatrix&>(*pH),A);
#endif
         CCHKERRQ(pH->GetComm(),ierr);
      }
      else if (tid == PETSC_MATHYPRE || tid == ANY_TYPE)
      {
#if defined(PETSC_HAVE_HYPRE)
         ierr = MatCreateFromParCSR(const_cast<HypreParMatrix&>(*pH),MATHYPRE,
                                    PETSC_USE_POINTER,A);
         CCHKERRQ(pH->GetComm(),ierr);
#else
         MFEM_ABORT("Reconfigure PETSc with --download-hypre or --with-hypre")
#endif
      }
      else if (tid == PETSC_MATSHELL)
      {
         MakeWrapper(comm,&op,A);
      }
      else
      {
         MFEM_ABORT("Conversion from HypreParCSR to operator type = " << tid <<
                    " is not implemented");
      }
   }
   else if (pB)
   {
      Mat      *mats,*matsl2l = NULL;
      PetscInt i,j,nr,nc;

      nr = pB->NumRowBlocks();
      nc = pB->NumColBlocks();
      ierr = PetscCalloc1(nr*nc,&mats); CCHKERRQ(PETSC_COMM_SELF,ierr);
      if (tid == PETSC_MATIS)
      {
         ierr = PetscCalloc1(nr,&matsl2l); CCHKERRQ(PETSC_COMM_SELF,ierr);
      }
      for (i=0; i<nr; i++)
      {
         PetscBool needl2l = PETSC_TRUE;

         for (j=0; j<nc; j++)
         {
            if (!pB->IsZeroBlock(i,j))
            {
               ConvertOperator(comm,pB->GetBlock(i,j),&mats[i*nc+j],tid);
               if (tid == PETSC_MATIS && needl2l)
               {
                  PetscContainer c;
                  ierr = PetscObjectQuery((PetscObject)mats[i*nc+j],"_MatIS_PtAP_l2l",
                                          (PetscObject*)&c);
                  PCHKERRQ(mats[i*nc+j],ierr);
                  // special case for block operators: the local Vdofs should be
                  // ordered as:
                  // [f1_1,...f1_N1,f2_1,...,f2_N2,...,fm_1,...,fm_Nm]
                  // with m fields, Ni the number of Vdofs for the i-th field
                  if (c)
                  {
                     Array<Mat> *l2l = NULL;
                     ierr = PetscContainerGetPointer(c,(void**)&l2l);
                     PCHKERRQ(c,ierr);
                     MFEM_VERIFY(l2l->Size() == 1,"Unexpected size "
                                 << l2l->Size() << " for block row " << i );
                     ierr = PetscObjectReference((PetscObject)(*l2l)[0]);
                     PCHKERRQ(c,ierr);
                     matsl2l[i] = (*l2l)[0];
                     needl2l = PETSC_FALSE;
                  }
               }
            }
         }
      }
      ierr = MatCreateNest(comm,nr,NULL,nc,NULL,mats,A); CCHKERRQ(comm,ierr);
      if (tid == PETSC_MATIS)
      {
         ierr = MatConvert(*A,MATIS,MAT_INPLACE_MATRIX,A); CCHKERRQ(comm,ierr);

         mfem::Array<Mat> *vmatsl2l = new mfem::Array<Mat>(nr);
         for (int i=0; i<(int)nr; i++) { (*vmatsl2l)[i] = matsl2l[i]; }
         ierr = PetscFree(matsl2l); CCHKERRQ(PETSC_COMM_SELF,ierr);

         PetscContainer c;
         ierr = PetscContainerCreate(comm,&c); CCHKERRQ(comm,ierr);
         ierr = PetscContainerSetPointer(c,vmatsl2l); PCHKERRQ(c,ierr);
         ierr = PetscContainerSetUserDestroy(c,__mfem_matarray_container_destroy);
         PCHKERRQ(c,ierr);
         ierr = PetscObjectCompose((PetscObject)(*A),"_MatIS_PtAP_l2l",(PetscObject)c);
         PCHKERRQ((*A),ierr);
         ierr = PetscContainerDestroy(&c); CCHKERRQ(comm,ierr);
      }
      for (i=0; i<nr*nc; i++) { ierr = MatDestroy(&mats[i]); CCHKERRQ(comm,ierr); }
      ierr = PetscFree(mats); CCHKERRQ(PETSC_COMM_SELF,ierr);
   }
   else if (pI && tid == PETSC_MATAIJ)
   {
      PetscInt rst;

      ierr = MatCreate(comm,A); CCHKERRQ(comm,ierr);
      ierr = MatSetSizes(*A,pI->Height(),pI->Width(),PETSC_DECIDE,PETSC_DECIDE);
      PCHKERRQ(A,ierr);
      ierr = MatSetType(*A,MATAIJ); PCHKERRQ(*A,ierr);
      ierr = MatMPIAIJSetPreallocation(*A,1,NULL,0,NULL); PCHKERRQ(*A,ierr);
      ierr = MatSeqAIJSetPreallocation(*A,1,NULL); PCHKERRQ(*A,ierr);
      ierr = MatSetOption(*A,MAT_NO_OFF_PROC_ENTRIES,PETSC_TRUE); PCHKERRQ(*A,ierr);
      ierr = MatGetOwnershipRange(*A,&rst,NULL); PCHKERRQ(*A,ierr);
      for (PetscInt i = rst; i < rst+pI->Height(); i++)
      {
         ierr = MatSetValue(*A,i,i,1.,INSERT_VALUES); PCHKERRQ(*A,ierr);
      }
      ierr = MatAssemblyBegin(*A,MAT_FINAL_ASSEMBLY); PCHKERRQ(*A,ierr);
      ierr = MatAssemblyEnd(*A,MAT_FINAL_ASSEMBLY); PCHKERRQ(*A,ierr);
   }
   else if (pS)
   {
      if (tid == PETSC_MATSHELL)
      {
         MakeWrapper(comm,&op,A);
      }
      else
      {
         Mat B;
         PetscScalar *pdata;
         PetscInt *pii,*pjj,*oii;
         PetscMPIInt size;

         int m = pS->Height();
         int n = pS->Width();
         int *ii = pS->GetI();
         int *jj = pS->GetJ();
         double *data = pS->GetData();

         ierr = PetscMalloc1(m+1,&pii); CCHKERRQ(PETSC_COMM_SELF,ierr);
         ierr = PetscMalloc1(ii[m],&pjj); CCHKERRQ(PETSC_COMM_SELF,ierr);
         ierr = PetscMalloc1(ii[m],&pdata); CCHKERRQ(PETSC_COMM_SELF,ierr);
         pii[0] = ii[0];
         for (int i = 0; i < m; i++)
         {
            bool issorted = true;
            pii[i+1] = ii[i+1];
            for (int j = ii[i]; j < ii[i+1]; j++)
            {
               pjj[j] = jj[j];
               if (j != ii[i] && issorted) { issorted = (pjj[j] > pjj[j-1]); }
               pdata[j] = data[j];
            }
            if (!issorted)
            {
               ierr = PetscSortIntWithScalarArray(pii[i+1]-pii[i],pjj + pii[i],pdata + pii[i]);
               CCHKERRQ(PETSC_COMM_SELF,ierr);
            }
         }

         ierr = MPI_Comm_size(comm,&size); CCHKERRQ(comm,ierr);
         if (size == 1)
         {
            ierr = MatCreateSeqAIJWithArrays(comm,m,n,pii,pjj,pdata,&B);
            CCHKERRQ(comm,ierr);
            oii = NULL;
         }
         else // block diagonal constructor
         {
            ierr = PetscCalloc1(m+1,&oii); CCHKERRQ(PETSC_COMM_SELF,ierr);
            ierr = MatCreateMPIAIJWithSplitArrays(comm,m,n,PETSC_DECIDE,
                                                  PETSC_DECIDE,
                                                  pii,pjj,pdata,oii,NULL,NULL,&B);
            CCHKERRQ(comm,ierr);
         }
         void *ptrs[4] = {pii,pjj,pdata,oii};
         const char *names[4] = {"_mfem_csr_pii",
                                 "_mfem_csr_pjj",
                                 "_mfem_csr_pdata",
                                 "_mfem_csr_oii"
                                };
         for (int i=0; i<4; i++)
         {
            PetscContainer c;

            ierr = PetscContainerCreate(PETSC_COMM_SELF,&c); PCHKERRQ(B,ierr);
            ierr = PetscContainerSetPointer(c,ptrs[i]); PCHKERRQ(B,ierr);
            ierr = PetscContainerSetUserDestroy(c,__mfem_array_container_destroy);
            PCHKERRQ(B,ierr);
            ierr = PetscObjectCompose((PetscObject)(B),names[i],(PetscObject)c);
            PCHKERRQ(B,ierr);
            ierr = PetscContainerDestroy(&c); PCHKERRQ(B,ierr);
         }
         if (tid == PETSC_MATAIJ)
         {
            *A = B;
         }
         else if (tid == PETSC_MATHYPRE)
         {
            ierr = MatConvert(B,MATHYPRE,MAT_INITIAL_MATRIX,A); PCHKERRQ(B,ierr);
            ierr = MatDestroy(&B); PCHKERRQ(*A,ierr);
         }
         else if (tid == PETSC_MATIS)
         {
            ierr = MatConvert(B,MATIS,MAT_INITIAL_MATRIX,A); PCHKERRQ(B,ierr);
            ierr = MatDestroy(&B); PCHKERRQ(*A,ierr);
         }
         else
         {
            MFEM_ABORT("Unsupported operator type conversion " << tid)
         }
      }
   }
   else // fallback to general operator
   {
      MFEM_VERIFY(tid == PETSC_MATSHELL || tid == PETSC_MATAIJ || tid == ANY_TYPE,
                  "Supported types are ANY_TYPE, PETSC_MATSHELL or PETSC_MATAIJ");
      MakeWrapper(comm,&op,A);
      if (tid == PETSC_MATAIJ)
      {
         Mat B;
         PetscBool isaij;

         ierr = MatComputeOperator(*A,MATMPIAIJ,&B); CCHKERRQ(comm,ierr);
         ierr = PetscObjectTypeCompare((PetscObject)B,MATMPIAIJ,&isaij);
         CCHKERRQ(comm,ierr);
         ierr = MatDestroy(A); CCHKERRQ(comm,ierr);
         if (!isaij)
         {
            ierr = MatConvert(B,MATAIJ,MAT_INITIAL_MATRIX,A); CCHKERRQ(comm,ierr);
            ierr = MatDestroy(&B); CCHKERRQ(comm,ierr);
         }
         else
         {
            *A = B;
         }
      }
   }
}

void PetscParMatrix::Destroy()
{
   if (A != NULL)
   {
      MPI_Comm comm = MPI_COMM_NULL;
      ierr = PetscObjectGetComm((PetscObject)A,&comm); PCHKERRQ(A,ierr);
      ierr = MatDestroy(&A); CCHKERRQ(comm,ierr);
   }
   delete X;
   delete Y;
   X = Y = NULL;
}

PetscParMatrix::PetscParMatrix(Mat a, bool ref)
{
   if (ref)
   {
      ierr = PetscObjectReference((PetscObject)a); PCHKERRQ(a,ierr);
   }
   Init();
   A = a;
   height = GetNumRows();
   width = GetNumCols();
}

void PetscParMatrix::SetMat(Mat _A)
{
   if (_A == A) { return; }
   Destroy();
   ierr = PetscObjectReference((PetscObject)_A); PCHKERRQ(_A,ierr);
   A = _A;
   height = GetNumRows();
   width = GetNumCols();
}

// Computes y = alpha * A  * x + beta * y
//       or y = alpha * A^T* x + beta * y
static void MatMultKernel(Mat A,PetscScalar a,Vec X,PetscScalar b,Vec Y,
                          bool transpose)
{
   PetscErrorCode (*f)(Mat,Vec,Vec);
   PetscErrorCode (*fadd)(Mat,Vec,Vec,Vec);
   if (transpose)
   {
      f = MatMultTranspose;
      fadd = MatMultTransposeAdd;
   }
   else
   {
      f = MatMult;
      fadd = MatMultAdd;
   }
   if (a != 0.)
   {
      if (b == 1.)
      {
         ierr = VecScale(X,a); PCHKERRQ(A,ierr);
         ierr = (*fadd)(A,X,Y,Y); PCHKERRQ(A,ierr);
         ierr = VecScale(X,1./a); PCHKERRQ(A,ierr);
      }
      else if (b != 0.)
      {
         ierr = VecScale(X,a); PCHKERRQ(A,ierr);
         ierr = VecScale(Y,b); PCHKERRQ(A,ierr);
         ierr = (*fadd)(A,X,Y,Y); PCHKERRQ(A,ierr);
         ierr = VecScale(X,1./a); PCHKERRQ(A,ierr);
      }
      else
      {
         ierr = (*f)(A,X,Y); PCHKERRQ(A,ierr);
         if (a != 1.)
         {
            ierr = VecScale(Y,a); PCHKERRQ(A,ierr);
         }
      }
   }
   else
   {
      if (b == 1.)
      {
         // do nothing
      }
      else if (b != 0.)
      {
         ierr = VecScale(Y,b); PCHKERRQ(A,ierr);
      }
      else
      {
         ierr = VecSet(Y,0.); PCHKERRQ(A,ierr);
      }
   }
}

void PetscParMatrix::MakeRef(const PetscParMatrix &master)
{
   ierr = PetscObjectReference((PetscObject)master.A); PCHKERRQ(master.A,ierr);
   Destroy();
   Init();
   A = master.A;
   height = master.height;
   width = master.width;
}

PetscParVector * PetscParMatrix::GetX() const
{
   if (!X)
   {
      MFEM_VERIFY(A,"Mat not present");
      X = new PetscParVector(*this,false); PCHKERRQ(A,ierr);
   }
   return X;
}

PetscParVector * PetscParMatrix::GetY() const
{
   if (!Y)
   {
      MFEM_VERIFY(A,"Mat not present");
      Y = new PetscParVector(*this,true); PCHKERRQ(A,ierr);
   }
   return Y;
}

PetscParMatrix * PetscParMatrix::Transpose(bool action)
{
   Mat B;
   if (action)
   {
      ierr = MatCreateTranspose(A,&B); PCHKERRQ(A,ierr);
   }
   else
   {
      ierr = MatTranspose(A,MAT_INITIAL_MATRIX,&B); PCHKERRQ(A,ierr);
   }
   return new PetscParMatrix(B,false);
}

void PetscParMatrix::operator*=(double s)
{
   ierr = MatScale(A,s); PCHKERRQ(A,ierr);
}

void PetscParMatrix::Mult(double a, const Vector &x, double b, Vector &y) const
{
   MFEM_ASSERT(x.Size() == Width(), "invalid x.Size() = " << x.Size()
               << ", expected size = " << Width());
   MFEM_ASSERT(y.Size() == Height(), "invalid y.Size() = " << y.Size()
               << ", expected size = " << Height());

   PetscParVector *XX = GetX();
   PetscParVector *YY = GetY();
   XX->PlaceArray(x.GetData());
   YY->PlaceArray(y.GetData());
   MatMultKernel(A,a,XX->x,b,YY->x,false);
   XX->ResetArray();
   YY->ResetArray();
}

void PetscParMatrix::MultTranspose(double a, const Vector &x, double b,
                                   Vector &y) const
{
   MFEM_ASSERT(x.Size() == Height(), "invalid x.Size() = " << x.Size()
               << ", expected size = " << Height());
   MFEM_ASSERT(y.Size() == Width(), "invalid y.Size() = " << y.Size()
               << ", expected size = " << Width());

   PetscParVector *XX = GetX();
   PetscParVector *YY = GetY();
   YY->PlaceArray(x.GetData());
   XX->PlaceArray(y.GetData());
   MatMultKernel(A,a,YY->x,b,XX->x,true);
   XX->ResetArray();
   YY->ResetArray();
}

void PetscParMatrix::Print(const char *fname, bool binary) const
{
   if (fname)
   {
      PetscViewer view;

      if (binary)
      {
         ierr = PetscViewerBinaryOpen(PetscObjectComm((PetscObject)A),fname,
                                      FILE_MODE_WRITE,&view);
      }
      else
      {
         ierr = PetscViewerASCIIOpen(PetscObjectComm((PetscObject)A),fname,&view);
      }
      PCHKERRQ(A,ierr);
      ierr = MatView(A,view); PCHKERRQ(A,ierr);
      ierr = PetscViewerDestroy(&view); PCHKERRQ(A,ierr);
   }
   else
   {
      ierr = MatView(A,NULL); PCHKERRQ(A,ierr);
   }
}

void PetscParMatrix::ScaleRows(const Vector & s)
{
   MFEM_ASSERT(s.Size() == Height(), "invalid s.Size() = " << s.Size()
               << ", expected size = " << Height());

   PetscParVector *YY = GetY();
   YY->PlaceArray(s.GetData());
   ierr = MatDiagonalScale(A,*YY,NULL); PCHKERRQ(A,ierr);
   YY->ResetArray();
}

void PetscParMatrix::ScaleCols(const Vector & s)
{
   MFEM_ASSERT(s.Size() == Width(), "invalid s.Size() = " << s.Size()
               << ", expected size = " << Width());

   PetscParVector *XX = GetX();
   XX->PlaceArray(s.GetData());
   ierr = MatDiagonalScale(A,NULL,*XX); PCHKERRQ(A,ierr);
   XX->ResetArray();
}

void PetscParMatrix::Shift(double s)
{
   ierr = MatShift(A,(PetscScalar)s); PCHKERRQ(A,ierr);
}

void PetscParMatrix::Shift(const Vector & s)
{
   // for matrices with square diagonal blocks only
   MFEM_ASSERT(s.Size() == Height(), "invalid s.Size() = " << s.Size()
               << ", expected size = " << Height());
   MFEM_ASSERT(s.Size() == Width(), "invalid s.Size() = " << s.Size()
               << ", expected size = " << Width());

   PetscParVector *XX = GetX();
   XX->PlaceArray(s.GetData());
   ierr = MatDiagonalSet(A,*XX,ADD_VALUES); PCHKERRQ(A,ierr);
   XX->ResetArray();
}

PetscParMatrix * TripleMatrixProduct(PetscParMatrix *R, PetscParMatrix *A,
                                     PetscParMatrix *P)
{
   MFEM_VERIFY(A->Width() == P->Height(),
               "Petsc TripleMatrixProduct: Number of local cols of A " << A->Width() <<
               " differs from number of local rows of P " << P->Height());
   MFEM_VERIFY(A->Height() == R->Width(),
               "Petsc TripleMatrixProduct: Number of local rows of A " << A->Height() <<
<<<<<<< HEAD
               " differs from number of local rows of R " << R->Width());
=======
               " differs from number of local cols of R " << R->Width());
>>>>>>> f1b0981d
   Mat B;
   ierr = MatMatMatMult(*R,*A,*P,MAT_INITIAL_MATRIX,PETSC_DEFAULT,&B);
   PCHKERRQ(*R,ierr);
   return new PetscParMatrix(B);
}

PetscParMatrix * RAP(PetscParMatrix *Rt, PetscParMatrix *A, PetscParMatrix *P)
{
   Mat       pA = *A,pP = *P,pRt = *Rt;
   Mat       B;
   PetscBool Aismatis,Pismatis,Rtismatis;

   MFEM_VERIFY(A->Width() == P->Height(),
               "Petsc RAP: Number of local cols of A " << A->Width() <<
               " differs from number of local rows of P " << P->Height());
   MFEM_VERIFY(A->Height() == Rt->Height(),
               "Petsc RAP: Number of local rows of A " << A->Height() <<
               " differs from number of local rows of Rt " << Rt->Height());
   ierr = PetscObjectTypeCompare((PetscObject)pA,MATIS,&Aismatis);
   PCHKERRQ(pA,ierr);
   ierr = PetscObjectTypeCompare((PetscObject)pP,MATIS,&Pismatis);
   PCHKERRQ(pA,ierr);
   ierr = PetscObjectTypeCompare((PetscObject)pRt,MATIS,&Rtismatis);
   PCHKERRQ(pA,ierr);
   if (Aismatis &&
       Pismatis &&
       Rtismatis) // handle special case (this code will eventually go into PETSc)
   {
      Mat                    lA,lP,lB,lRt;
      ISLocalToGlobalMapping cl2gP,cl2gRt;
      PetscInt               rlsize,clsize,rsize,csize;

      ierr = MatGetLocalToGlobalMapping(pP,NULL,&cl2gP); PCHKERRQ(pA,ierr);
      ierr = MatGetLocalToGlobalMapping(pRt,NULL,&cl2gRt); PCHKERRQ(pA,ierr);
      ierr = MatGetLocalSize(pP,NULL,&clsize); PCHKERRQ(pP,ierr);
      ierr = MatGetLocalSize(pRt,NULL,&rlsize); PCHKERRQ(pRt,ierr);
      ierr = MatGetSize(pP,NULL,&csize); PCHKERRQ(pP,ierr);
      ierr = MatGetSize(pRt,NULL,&rsize); PCHKERRQ(pRt,ierr);
      ierr = MatCreate(A->GetComm(),&B); PCHKERRQ(pA,ierr);
      ierr = MatSetSizes(B,rlsize,clsize,rsize,csize); PCHKERRQ(B,ierr);
      ierr = MatSetType(B,MATIS); PCHKERRQ(B,ierr);
      ierr = MatSetLocalToGlobalMapping(B,cl2gRt,cl2gP); PCHKERRQ(B,ierr);
      ierr = MatISGetLocalMat(pA,&lA); PCHKERRQ(pA,ierr);
      ierr = MatISGetLocalMat(pP,&lP); PCHKERRQ(pA,ierr);
      ierr = MatISGetLocalMat(pRt,&lRt); PCHKERRQ(pA,ierr);
      if (lRt == lP)
      {
         ierr = MatPtAP(lA,lP,MAT_INITIAL_MATRIX,PETSC_DEFAULT,&lB);
         PCHKERRQ(lA,ierr);
      }
      else
      {
         Mat lR;
         ierr = MatTranspose(lRt,MAT_INITIAL_MATRIX,&lR); PCHKERRQ(lRt,ierr);
         ierr = MatMatMatMult(lR,lA,lP,MAT_INITIAL_MATRIX,PETSC_DEFAULT,&lB);
         PCHKERRQ(lRt,ierr);
         ierr = MatDestroy(&lR); PCHKERRQ(lRt,ierr);
      }

      // attach lRt matrix to the subdomain local matrix
      // it may be used if markers on vdofs have to be mapped on
      // subdomain true dofs
      {
         mfem::Array<Mat> *vmatsl2l = new mfem::Array<Mat>(1);
         ierr = PetscObjectReference((PetscObject)lRt); PCHKERRQ(lRt,ierr);
         (*vmatsl2l)[0] = lRt;

         PetscContainer c;
         ierr = PetscContainerCreate(PetscObjectComm((PetscObject)B),&c);
         PCHKERRQ(B,ierr);
         ierr = PetscContainerSetPointer(c,vmatsl2l); PCHKERRQ(c,ierr);
         ierr = PetscContainerSetUserDestroy(c,__mfem_matarray_container_destroy);
         PCHKERRQ(c,ierr);
         ierr = PetscObjectCompose((PetscObject)B,"_MatIS_PtAP_l2l",(PetscObject)c);
         PCHKERRQ(B,ierr);
         ierr = PetscContainerDestroy(&c); PCHKERRQ(B,ierr);
      }

      // Set local problem
      ierr = MatISSetLocalMat(B,lB); PCHKERRQ(lB,ierr);
      ierr = MatDestroy(&lB); PCHKERRQ(lA,ierr);
      ierr = MatAssemblyBegin(B,MAT_FINAL_ASSEMBLY); PCHKERRQ(B,ierr);
      ierr = MatAssemblyEnd(B,MAT_FINAL_ASSEMBLY); PCHKERRQ(B,ierr);
   }
   else // it raises an error if the PtAP is not supported in PETSc
   {
      if (pP == pRt)
      {
         ierr = MatPtAP(pA,pP,MAT_INITIAL_MATRIX,PETSC_DEFAULT,&B);
         PCHKERRQ(pA,ierr);
      }
      else
      {
         Mat pR;
         ierr = MatTranspose(pRt,MAT_INITIAL_MATRIX,&pR); PCHKERRQ(Rt,ierr);
         ierr = MatMatMatMult(pR,pA,pP,MAT_INITIAL_MATRIX,PETSC_DEFAULT,&B);
         PCHKERRQ(pRt,ierr);
         ierr = MatDestroy(&pR); PCHKERRQ(pRt,ierr);
      }
   }
   return new PetscParMatrix(B);
}

PetscParMatrix * RAP(PetscParMatrix *A, PetscParMatrix *P)
{
   PetscParMatrix *out = RAP(P,A,P);
   return out;
}

PetscParMatrix * RAP(HypreParMatrix *hA, PetscParMatrix *P)
{
   PetscParMatrix *out,*A;
#if defined(PETSC_HAVE_HYPRE)
   A = new PetscParMatrix(hA,Operator::PETSC_MATHYPRE);
#else
   A = new PetscParMatrix(hA);
#endif
   out = RAP(P,A,P);
   delete A;
   return out;
}


PetscParMatrix * ParMult(const PetscParMatrix *A, const PetscParMatrix *B)
{
   Mat AB;

   ierr = MatMatMult(*A,*B,MAT_INITIAL_MATRIX,PETSC_DEFAULT,&AB);
   CCHKERRQ(A->GetComm(),ierr);
   return new PetscParMatrix(AB);
}

PetscParMatrix* PetscParMatrix::EliminateRowsCols(const Array<int> &rows_cols)
{
   Mat Ae;

   PetscParVector dummy(GetComm(),0);
   ierr = MatDuplicate(A,MAT_COPY_VALUES,&Ae); PCHKERRQ(A,ierr);
   EliminateRowsCols(rows_cols,dummy,dummy);
   ierr = MatAXPY(Ae,-1.,A,SAME_NONZERO_PATTERN); PCHKERRQ(A,ierr);
   return new PetscParMatrix(Ae);
}

void PetscParMatrix::EliminateRowsCols(const Array<int> &rows_cols,
                                       const HypreParVector &X,
                                       HypreParVector &B,
                                       double diag)
{
   MFEM_ABORT("Missing PetscParMatrix::EliminateRowsCols() with HypreParVectors");
}

void PetscParMatrix::EliminateRowsCols(const Array<int> &rows_cols,
                                       const PetscParVector &X,
                                       PetscParVector &B,
                                       double diag)
{
   PetscInt M,N;
   ierr = MatGetSize(A,&M,&N); PCHKERRQ(A,ierr);
   MFEM_VERIFY(M == N,"Rectangular case unsupported");

   // TODO: what if a diagonal term is not present?
   ierr = MatSetOption(A,MAT_NO_OFF_PROC_ZERO_ROWS,PETSC_TRUE); PCHKERRQ(A,ierr);

   // rows need to be in global numbering
   PetscInt rst;
   ierr = MatGetOwnershipRange(A,&rst,NULL); PCHKERRQ(A,ierr);

   IS dir;
   ierr = Convert_Array_IS(GetComm(),true,&rows_cols,rst,&dir); PCHKERRQ(A,ierr);
   if (!X.GlobalSize() && !B.GlobalSize())
   {
      ierr = MatZeroRowsColumnsIS(A,dir,diag,NULL,NULL); PCHKERRQ(A,ierr);
   }
   else
   {
      ierr = MatZeroRowsColumnsIS(A,dir,diag,X,B); PCHKERRQ(A,ierr);
   }
   ierr = ISDestroy(&dir); PCHKERRQ(A,ierr);
}

void PetscParMatrix::EliminateRows(const Array<int> &rows)
{
   ierr = MatSetOption(A,MAT_NO_OFF_PROC_ZERO_ROWS,PETSC_TRUE); PCHKERRQ(A,ierr);

   // rows need to be in global numbering
   PetscInt rst;
   ierr = MatGetOwnershipRange(A,&rst,NULL); PCHKERRQ(A,ierr);

   IS dir;
   ierr = Convert_Array_IS(GetComm(),true,&rows,rst,&dir); PCHKERRQ(A,ierr);
   ierr = MatZeroRowsIS(A,dir,0.0,NULL,NULL); PCHKERRQ(A,ierr);
   ierr = ISDestroy(&dir); PCHKERRQ(A,ierr);
}

Mat PetscParMatrix::ReleaseMat(bool dereference)
{

   Mat B = A;
   if (dereference)
   {
      MPI_Comm comm = GetComm();
      ierr = PetscObjectDereference((PetscObject)A); CCHKERRQ(comm,ierr);
   }
   A = NULL;
   return B;
}

Operator::Type PetscParMatrix::GetType() const
{
   PetscBool ok;
   MFEM_VERIFY(A, "no associated PETSc Mat object");
   PetscObject oA = (PetscObject)(this->A);
   // map all of MATAIJ, MATSEQAIJ, and MATMPIAIJ to -> PETSC_MATAIJ
   ierr = PetscObjectTypeCompare(oA, MATAIJ, &ok); PCHKERRQ(A,ierr);
   if (ok == PETSC_TRUE) { return PETSC_MATAIJ; }
   ierr = PetscObjectTypeCompare(oA, MATSEQAIJ, &ok); PCHKERRQ(A,ierr);
   if (ok == PETSC_TRUE) { return PETSC_MATAIJ; }
   ierr = PetscObjectTypeCompare(oA, MATMPIAIJ, &ok); PCHKERRQ(A,ierr);
   if (ok == PETSC_TRUE) { return PETSC_MATAIJ; }
   ierr = PetscObjectTypeCompare(oA, MATIS, &ok); PCHKERRQ(A,ierr);
   if (ok == PETSC_TRUE) { return PETSC_MATIS; }
   ierr = PetscObjectTypeCompare(oA, MATSHELL, &ok); PCHKERRQ(A,ierr);
   if (ok == PETSC_TRUE) { return PETSC_MATSHELL; }
   ierr = PetscObjectTypeCompare(oA, MATNEST, &ok); PCHKERRQ(A,ierr);
   if (ok == PETSC_TRUE) { return PETSC_MATNEST; }
#if defined(PETSC_HAVE_HYPRE)
   ierr = PetscObjectTypeCompare(oA, MATHYPRE, &ok); PCHKERRQ(A,ierr);
   if (ok == PETSC_TRUE) { return PETSC_MATHYPRE; }
#endif
   return PETSC_MATGENERIC;
}

void EliminateBC(PetscParMatrix &A, PetscParMatrix &Ae,
                 const Array<int> &ess_dof_list,
                 const Vector &X, Vector &B)
{
   const PetscScalar *array;
   Mat pA = const_cast<PetscParMatrix&>(A);

   // B -= Ae*X
   Ae.Mult(-1.0, X, 1.0, B);

   Vec diag = const_cast<PetscParVector&>((*A.GetX()));
   ierr = MatGetDiagonal(pA,diag); PCHKERRQ(pA,ierr);
   ierr = VecGetArrayRead(diag,&array); PCHKERRQ(diag,ierr);
   for (int i = 0; i < ess_dof_list.Size(); i++)
   {
      int r = ess_dof_list[i];
      B(r) = array[r] * X(r);
   }
   ierr = VecRestoreArrayRead(diag,&array); PCHKERRQ(diag,ierr);
}

// PetscSolver methods

PetscSolver::PetscSolver() : clcustom(false)
{
   obj = NULL;
   B = X = NULL;
   cid         = -1;
   operatorset = false;
   bchandler   = NULL;
   private_ctx = NULL;
}

PetscSolver::~PetscSolver()
{
   delete B;
   delete X;
   FreePrivateContext();
}

void PetscSolver::SetTol(double tol)
{
   SetRelTol(tol);
}

void PetscSolver::SetRelTol(double tol)
{
   if (cid == KSP_CLASSID)
   {
      KSP ksp = (KSP)obj;
      ierr = KSPSetTolerances(ksp,tol,PETSC_DEFAULT,PETSC_DEFAULT,PETSC_DEFAULT);
   }
   else if (cid == SNES_CLASSID)
   {
      SNES snes = (SNES)obj;
      ierr = SNESSetTolerances(snes,PETSC_DEFAULT,tol,PETSC_DEFAULT,PETSC_DEFAULT,
                               PETSC_DEFAULT);
   }
   else if (cid == TS_CLASSID)
   {
      TS ts = (TS)obj;
      ierr = TSSetTolerances(ts,PETSC_DECIDE,NULL,tol,NULL);
   }
   else
   {
      MFEM_ABORT("CLASSID = " << cid << " is not implemented!");
   }
   PCHKERRQ(obj,ierr);
}

void PetscSolver::SetAbsTol(double tol)
{
   if (cid == KSP_CLASSID)
   {
      KSP ksp = (KSP)obj;
      ierr = KSPSetTolerances(ksp,PETSC_DEFAULT,tol,PETSC_DEFAULT,PETSC_DEFAULT);
   }
   else if (cid == SNES_CLASSID)
   {
      SNES snes = (SNES)obj;
      ierr = SNESSetTolerances(snes,tol,PETSC_DEFAULT,PETSC_DEFAULT,PETSC_DEFAULT,
                               PETSC_DEFAULT);
   }
   else if (cid == TS_CLASSID)
   {
      TS ts = (TS)obj;
      ierr = TSSetTolerances(ts,tol,NULL,PETSC_DECIDE,NULL);
   }
   else
   {
      MFEM_ABORT("CLASSID = " << cid << " is not implemented!");
   }
   PCHKERRQ(obj,ierr);
}

void PetscSolver::SetMaxIter(int max_iter)
{
   if (cid == KSP_CLASSID)
   {
      KSP ksp = (KSP)obj;
      ierr = KSPSetTolerances(ksp,PETSC_DEFAULT,PETSC_DEFAULT,PETSC_DEFAULT,
                              max_iter);
   }
   else if (cid == SNES_CLASSID)
   {
      SNES snes = (SNES)obj;
      ierr = SNESSetTolerances(snes,PETSC_DEFAULT,PETSC_DEFAULT,PETSC_DEFAULT,
                               max_iter,PETSC_DEFAULT);
   }
   else if (cid == TS_CLASSID)
   {
      TS ts = (TS)obj;
      ierr = TSSetMaxSteps(ts,max_iter);
   }
   else
   {
      MFEM_ABORT("CLASSID = " << cid << " is not implemented!");
   }
   PCHKERRQ(obj,ierr);
}


void PetscSolver::SetPrintLevel(int plev)
{
   typedef PetscErrorCode (*myPetscFunc)(void**);
   PetscViewerAndFormat *vf = NULL;
   PetscViewer viewer = PETSC_VIEWER_STDOUT_(PetscObjectComm(obj));

   if (plev > 0)
   {
      ierr = PetscViewerAndFormatCreate(viewer,PETSC_VIEWER_DEFAULT,&vf);
      PCHKERRQ(obj,ierr);
   }
   if (cid == KSP_CLASSID)
   {
      // there are many other options, see the function KSPSetFromOptions() in
      // src/ksp/ksp/interface/itcl.c
      typedef PetscErrorCode (*myMonitor)(KSP,PetscInt,PetscReal,void*);
      KSP ksp = (KSP)obj;
      if (plev >= 0)
      {
         ierr = KSPMonitorCancel(ksp); PCHKERRQ(ksp,ierr);
      }
      if (plev == 1)
      {
         ierr = KSPMonitorSet(ksp,(myMonitor)KSPMonitorDefault,vf,
                              (myPetscFunc)PetscViewerAndFormatDestroy);
         PCHKERRQ(ksp,ierr);
      }
      else if (plev > 1)
      {
         ierr = KSPSetComputeSingularValues(ksp,PETSC_TRUE); PCHKERRQ(ksp,ierr);
         ierr = KSPMonitorSet(ksp,(myMonitor)KSPMonitorSingularValue,vf,
                              (myPetscFunc)PetscViewerAndFormatDestroy);
         PCHKERRQ(ksp,ierr);
         if (plev > 2)
         {
            ierr = PetscViewerAndFormatCreate(viewer,PETSC_VIEWER_DEFAULT,&vf);
            PCHKERRQ(viewer,ierr);
            ierr = KSPMonitorSet(ksp,(myMonitor)KSPMonitorTrueResidualNorm,vf,
                                 (myPetscFunc)PetscViewerAndFormatDestroy);
            PCHKERRQ(ksp,ierr);
         }
      }
   }
   else if (cid == SNES_CLASSID)
   {
      typedef PetscErrorCode (*myMonitor)(SNES,PetscInt,PetscReal,void*);
      SNES snes = (SNES)obj;
      if (plev >= 0)
      {
         ierr = SNESMonitorCancel(snes); PCHKERRQ(snes,ierr);
      }
      if (plev > 0)
      {
         ierr = SNESMonitorSet(snes,(myMonitor)SNESMonitorDefault,vf,
                               (myPetscFunc)PetscViewerAndFormatDestroy);
         PCHKERRQ(snes,ierr);
      }
   }
   else if (cid == TS_CLASSID)
   {
      TS ts = (TS)obj;
      if (plev >= 0)
      {
         ierr = TSMonitorCancel(ts); PCHKERRQ(ts,ierr);
      }
   }
   else
   {
      MFEM_ABORT("CLASSID = " << cid << " is not implemented!");
   }
}

MPI_Comm PetscSolver::GetComm() const
{
   return obj ? PetscObjectComm(obj) : MPI_COMM_NULL;
}

void PetscSolver::SetMonitor(PetscSolverMonitor *ctx)
{
   __mfem_monitor_ctx *monctx;
   ierr = PetscNew(&monctx); CCHKERRQ(PETSC_COMM_SELF,ierr);
   monctx->solver = this;
   monctx->monitor = ctx;
   if (cid == KSP_CLASSID)
   {
      ierr = KSPMonitorSet((KSP)obj,__mfem_ksp_monitor,monctx,
                           __mfem_monitor_ctx_destroy);
      PCHKERRQ(obj,ierr);
   }
   else if (cid == SNES_CLASSID)
   {
      ierr = SNESMonitorSet((SNES)obj,__mfem_snes_monitor,monctx,
                            __mfem_monitor_ctx_destroy);
      PCHKERRQ(obj,ierr);
   }
   else if (cid == TS_CLASSID)
   {
      ierr = TSMonitorSet((TS)obj,__mfem_ts_monitor,monctx,
                          __mfem_monitor_ctx_destroy);
      PCHKERRQ(obj,ierr);
   }
   else
   {
      MFEM_ABORT("CLASSID = " << cid << " is not implemented!");
   }
}

void PetscSolver::SetBCHandler(PetscBCHandler *bch)
{
   bchandler = bch;
   if (cid == SNES_CLASSID)
   {
      __mfem_snes_ctx* snes_ctx = (__mfem_snes_ctx*)private_ctx;
      snes_ctx->bchandler = bchandler;
   }
   else if (cid == TS_CLASSID)
   {
      __mfem_ts_ctx* ts_ctx = (__mfem_ts_ctx*)private_ctx;
      ts_ctx->bchandler = bchandler;
   }
   else
   {
      MFEM_ABORT("Handling of essential bc only implemented for nonlinear and time-dependent solvers");
   }
}

void PetscSolver::SetPreconditionerFactory(PetscPreconditionerFactory *factory)
{
   PC pc = NULL;
   if (cid == TS_CLASSID)
   {
      SNES snes;
      KSP  ksp;

      ierr = TSGetSNES((TS)obj,&snes); PCHKERRQ(obj,ierr);
      ierr = SNESGetKSP(snes,&ksp); PCHKERRQ(obj,ierr);
      ierr = KSPGetPC(ksp,&pc); PCHKERRQ(obj,ierr);
   }
   else if (cid == SNES_CLASSID)
   {
      KSP ksp;

      ierr = SNESGetKSP((SNES)obj,&ksp); PCHKERRQ(obj,ierr);
      ierr = KSPGetPC(ksp,&pc); PCHKERRQ(obj,ierr);
   }
   else if (cid == KSP_CLASSID)
   {
      ierr = KSPGetPC((KSP)obj,&pc); PCHKERRQ(obj,ierr);
   }
   else if (cid == PC_CLASSID)
   {
      pc = (PC)obj;
   }
   else
   {
      MFEM_ABORT("No support for PetscPreconditionerFactory for this object");
   }
   if (factory)
   {
      ierr = MakeShellPCWithFactory(pc,factory); PCHKERRQ(pc,ierr);
   }
   else
   {
      ierr = PCSetType(pc, PCNONE); PCHKERRQ(pc,ierr);
   }
}

void PetscSolver::Customize(bool customize) const
{
   if (!customize) { clcustom = true; }
   if (!clcustom)
   {
      if (cid == PC_CLASSID)
      {
         PC pc = (PC)obj;
         ierr = PCSetFromOptions(pc); PCHKERRQ(pc, ierr);
      }
      else if (cid == KSP_CLASSID)
      {
         KSP ksp = (KSP)obj;
         ierr = KSPSetFromOptions(ksp); PCHKERRQ(ksp, ierr);
      }
      else if (cid == SNES_CLASSID)
      {
         SNES snes = (SNES)obj;
         ierr = SNESSetFromOptions(snes); PCHKERRQ(snes, ierr);
      }
      else if (cid == TS_CLASSID)
      {
         TS ts = (TS)obj;
         ierr = TSSetFromOptions(ts); PCHKERRQ(ts, ierr);
      }
      else
      {
         MFEM_ABORT("CLASSID = " << cid << " is not implemented!");
      }
   }
   clcustom = true;
}

int PetscSolver::GetConverged()
{
   if (cid == KSP_CLASSID)
   {
      KSP ksp = (KSP)obj;
      KSPConvergedReason reason;
      ierr = KSPGetConvergedReason(ksp,&reason);
      PCHKERRQ(ksp,ierr);
      return reason > 0 ? 1 : 0;
   }
   else if (cid == SNES_CLASSID)
   {
      SNES snes = (SNES)obj;
      SNESConvergedReason reason;
      ierr = SNESGetConvergedReason(snes,&reason);
      PCHKERRQ(snes,ierr);
      return reason > 0 ? 1 : 0;
   }
   else if (cid == TS_CLASSID)
   {
      TS ts = (TS)obj;
      TSConvergedReason reason;
      ierr = TSGetConvergedReason(ts,&reason);
      PCHKERRQ(ts,ierr);
      return reason > 0 ? 1 : 0;
   }
   else
   {
      MFEM_ABORT("CLASSID = " << cid << " is not implemented!");
      return -1;
   }
}

int PetscSolver::GetNumIterations()
{
   if (cid == KSP_CLASSID)
   {
      KSP ksp = (KSP)obj;
      PetscInt its;
      ierr = KSPGetIterationNumber(ksp,&its);
      PCHKERRQ(ksp,ierr);
      return its;
   }
   else if (cid == SNES_CLASSID)
   {
      SNES snes = (SNES)obj;
      PetscInt its;
      ierr = SNESGetIterationNumber(snes,&its);
      PCHKERRQ(snes,ierr);
      return its;
   }
   else if (cid == TS_CLASSID)
   {
      TS ts = (TS)obj;
      PetscInt its;
      ierr = TSGetStepNumber(ts,&its);
      PCHKERRQ(ts,ierr);
      return its;
   }
   else
   {
      MFEM_ABORT("CLASSID = " << cid << " is not implemented!");
      return -1;
   }
}

double PetscSolver::GetFinalNorm()
{
   if (cid == KSP_CLASSID)
   {
      KSP ksp = (KSP)obj;
      PetscReal norm;
      ierr = KSPGetResidualNorm(ksp,&norm);
      PCHKERRQ(ksp,ierr);
      return norm;
   }
   if (cid == SNES_CLASSID)
   {
      SNES snes = (SNES)obj;
      PetscReal norm;
      ierr = SNESGetFunctionNorm(snes,&norm);
      PCHKERRQ(snes,ierr);
      return norm;
   }
   else
   {
      MFEM_ABORT("CLASSID = " << cid << " is not implemented!");
      return PETSC_MAX_REAL;
   }
}

void PetscSolver::CreatePrivateContext()
{
   FreePrivateContext();
   if (cid == SNES_CLASSID)
   {
      __mfem_snes_ctx *snes_ctx;
      ierr = PetscNew(&snes_ctx); CCHKERRQ(PETSC_COMM_SELF,ierr);
      snes_ctx->op = NULL;
      snes_ctx->bchandler = NULL;
      snes_ctx->work = NULL;
      snes_ctx->jacType = Operator::PETSC_MATAIJ;
      private_ctx = (void*) snes_ctx;
   }
   else if (cid == TS_CLASSID)
   {
      __mfem_ts_ctx *ts_ctx;
      ierr = PetscNew(&ts_ctx); CCHKERRQ(PETSC_COMM_SELF,ierr);
      ts_ctx->op = NULL;
      ts_ctx->bchandler = NULL;
      ts_ctx->work = NULL;
      ts_ctx->cached_shift = std::numeric_limits<PetscReal>::min();
      ts_ctx->cached_ijacstate = -1;
      ts_ctx->cached_rhsjacstate = -1;
      ts_ctx->cached_splits_xstate = -1;
      ts_ctx->cached_splits_xdotstate = -1;
      ts_ctx->type = PetscODESolver::ODE_SOLVER_GENERAL;
      ts_ctx->jacType = Operator::PETSC_MATAIJ;
      private_ctx = (void*) ts_ctx;
   }
}

void PetscSolver::FreePrivateContext()
{
   if (!private_ctx) { return; }
   // free private context's owned objects
   if (cid == SNES_CLASSID)
   {
      __mfem_snes_ctx *snes_ctx = (__mfem_snes_ctx *)private_ctx;
      delete snes_ctx->work;
   }
   else if (cid == TS_CLASSID)
   {
      __mfem_ts_ctx *ts_ctx = (__mfem_ts_ctx *)private_ctx;
      delete ts_ctx->work;
   }
   ierr = PetscFree(private_ctx); CCHKERRQ(PETSC_COMM_SELF,ierr);
}

// PetscBCHandler methods

PetscBCHandler::PetscBCHandler(Array<int>& ess_tdof_list,
                               enum PetscBCHandler::Type _type)
   : bctype(_type), setup(false), eval_t(0.0),
     eval_t_cached(std::numeric_limits<double>::min())
{
   SetTDofs(ess_tdof_list);
}

void PetscBCHandler::SetTDofs(Array<int>& list)
{
   ess_tdof_list.SetSize(list.Size());
   ess_tdof_list.Assign(list);
   setup = false;
}

void PetscBCHandler::SetUp(PetscInt n)
{
   if (setup) { return; }
   if (bctype == CONSTANT)
   {
      eval_g.SetSize(n);
      this->Eval(eval_t,eval_g);
      eval_t_cached = eval_t;
   }
   else if (bctype == TIME_DEPENDENT)
   {
      eval_g.SetSize(n);
   }
   setup = true;
}

void PetscBCHandler::ApplyBC(const Vector &x, Vector &y)
{
   (*this).SetUp(x.Size());
   y = x;
   if (bctype == ZERO)
   {
      for (int i = 0; i < ess_tdof_list.Size(); ++i)
      {
         y[ess_tdof_list[i]] = 0.0;
      }
   }
   else
   {
      if (bctype != CONSTANT && eval_t != eval_t_cached)
      {
         Eval(eval_t,eval_g);
         eval_t_cached = eval_t;
      }
      for (int i = 0; i < ess_tdof_list.Size(); ++i)
      {
         y[ess_tdof_list[i]] = eval_g[ess_tdof_list[i]];
      }
   }
}

void PetscBCHandler::ApplyBC(Vector &x)
{
   (*this).SetUp(x.Size());
   if (bctype == ZERO)
   {
      for (int i = 0; i < ess_tdof_list.Size(); ++i)
      {
         x[ess_tdof_list[i]] = 0.0;
      }
   }
   else
   {
      if (bctype != CONSTANT && eval_t != eval_t_cached)
      {
         Eval(eval_t,eval_g);
         eval_t_cached = eval_t;
      }
      for (int i = 0; i < ess_tdof_list.Size(); ++i)
      {
         x[ess_tdof_list[i]] = eval_g[ess_tdof_list[i]];
      }
   }
}

void PetscBCHandler::FixResidualBC(const Vector& x, Vector& y)
{
   (*this).SetUp(x.Size());
   if (bctype == ZERO)
   {
      for (int i = 0; i < ess_tdof_list.Size(); ++i)
      {
         y[ess_tdof_list[i]] = x[ess_tdof_list[i]];
      }
   }
   else
   {
      for (int i = 0; i < ess_tdof_list.Size(); ++i)
      {
         y[ess_tdof_list[i]] = x[ess_tdof_list[i]] - eval_g[ess_tdof_list[i]];
      }
   }
}

// PetscLinearSolver methods

PetscLinearSolver::PetscLinearSolver(MPI_Comm comm, const std::string &prefix,
                                     bool wrapin)
   : PetscSolver(), Solver(), wrap(wrapin)
{
   KSP ksp;
   ierr = KSPCreate(comm,&ksp); CCHKERRQ(comm,ierr);
   obj  = (PetscObject)ksp;
   ierr = PetscObjectGetClassId(obj,&cid); PCHKERRQ(obj,ierr);
   ierr = KSPSetOptionsPrefix(ksp, prefix.c_str()); PCHKERRQ(ksp, ierr);
}

PetscLinearSolver::PetscLinearSolver(const PetscParMatrix &A,
                                     const std::string &prefix)
   : PetscSolver(), Solver(), wrap(false)
{
   KSP ksp;
   ierr = KSPCreate(A.GetComm(),&ksp); CCHKERRQ(A.GetComm(),ierr);
   obj  = (PetscObject)ksp;
   ierr = PetscObjectGetClassId(obj,&cid); PCHKERRQ(obj,ierr);
   ierr = KSPSetOptionsPrefix(ksp, prefix.c_str()); PCHKERRQ(ksp, ierr);
   SetOperator(A);
}

PetscLinearSolver::PetscLinearSolver(const HypreParMatrix &A, bool wrapin,
                                     const std::string &prefix)
   : PetscSolver(), Solver(), wrap(wrapin)
{
   KSP ksp;
   ierr = KSPCreate(A.GetComm(),&ksp); CCHKERRQ(A.GetComm(),ierr);
   obj  = (PetscObject)ksp;
   ierr = PetscObjectGetClassId(obj, &cid); PCHKERRQ(obj, ierr);
   ierr = KSPSetOptionsPrefix(ksp, prefix.c_str()); PCHKERRQ(ksp, ierr);
   SetOperator(A);
}

void PetscLinearSolver::SetOperator(const Operator &op)
{
   const HypreParMatrix *hA = dynamic_cast<const HypreParMatrix *>(&op);
   PetscParMatrix       *pA = const_cast<PetscParMatrix *>
                              (dynamic_cast<const PetscParMatrix *>(&op));
   const Operator       *oA = dynamic_cast<const Operator *>(&op);

   // update base classes: Operator, Solver, PetscLinearSolver
   bool delete_pA = false;
   if (!pA)
   {
      if (hA)
      {
         // Create MATSHELL object or convert into a format suitable to construct preconditioners
         pA = new PetscParMatrix(hA, wrap ? PETSC_MATSHELL : PETSC_MATAIJ);
         delete_pA = true;
      }
      else if (oA) // fallback to general operator
      {
         // Create MATSHELL or MATNEST (if oA is a BlockOperator) object
         // If oA is a BlockOperator, Operator::Type is relevant to the subblocks
         pA = new PetscParMatrix(PetscObjectComm(obj),oA,
                                 wrap ? PETSC_MATSHELL : PETSC_MATAIJ);
         delete_pA = true;
      }
   }
   MFEM_VERIFY(pA, "Unsupported operation!");

   // Set operators into PETSc KSP
   KSP ksp = (KSP)obj;
   Mat A = pA->A;
   if (operatorset)
   {
      Mat C;
      PetscInt nheight,nwidth,oheight,owidth;

      ierr = KSPGetOperators(ksp,&C,NULL); PCHKERRQ(ksp,ierr);
      ierr = MatGetSize(A,&nheight,&nwidth); PCHKERRQ(A,ierr);
      ierr = MatGetSize(C,&oheight,&owidth); PCHKERRQ(A,ierr);
      if (nheight != oheight || nwidth != owidth)
      {
         // reinit without destroying the KSP
         // communicator remains the same
         ierr = KSPReset(ksp); PCHKERRQ(ksp,ierr);
         delete X;
         delete B;
         X = B = NULL;
         wrap = false;
      }
   }
   ierr = KSPSetOperators(ksp,A,A); PCHKERRQ(ksp,ierr);

   // Update PetscSolver
   operatorset = true;

   // Update the Operator fields.
   height = pA->Height();
   width  = pA->Width();

   if (delete_pA) { delete pA; }
}

void PetscLinearSolver::SetOperator(const Operator &op, const Operator &pop)
{
   const HypreParMatrix *hA = dynamic_cast<const HypreParMatrix *>(&op);
   PetscParMatrix       *pA = const_cast<PetscParMatrix *>
                              (dynamic_cast<const PetscParMatrix *>(&op));
   const Operator       *oA = dynamic_cast<const Operator *>(&op);

   PetscParMatrix       *ppA = const_cast<PetscParMatrix *>
                               (dynamic_cast<const PetscParMatrix *>(&pop));
   const Operator       *poA = dynamic_cast<const Operator *>(&pop);

   // Convert Operator for linear system
   bool delete_pA = false;
   if (!pA)
   {
      if (hA)
      {
         // Create MATSHELL object or convert into a format suitable to construct preconditioners
         pA = new PetscParMatrix(hA, wrap ? PETSC_MATSHELL : PETSC_MATAIJ);
         delete_pA = true;
      }
      else if (oA) // fallback to general operator
      {
         // Create MATSHELL or MATNEST (if oA is a BlockOperator) object
         // If oA is a BlockOperator, Operator::Type is relevant to the subblocks
         pA = new PetscParMatrix(PetscObjectComm(obj),oA,
                                 wrap ? PETSC_MATSHELL : PETSC_MATAIJ);
         delete_pA = true;
      }
   }
   MFEM_VERIFY(pA, "Unsupported operation!");

   // Convert Operator to be preconditioned
   bool delete_ppA = false;
   if (!ppA)
   {
      if (oA == poA && !wrap) // Same operator, already converted
      {
         ppA = pA;
      }
      else
      {
         ppA = new PetscParMatrix(PetscObjectComm(obj), poA, PETSC_MATAIJ);
         delete_ppA = true;
      }
   }
   MFEM_VERIFY(ppA, "Unsupported operation!");

   // Set operators into PETSc KSP
   KSP ksp = (KSP)obj;
   Mat A = pA->A;
   Mat P = ppA->A;
   if (operatorset)
   {
      Mat C;
      PetscInt nheight,nwidth,oheight,owidth;

      ierr = KSPGetOperators(ksp,&C,NULL); PCHKERRQ(ksp,ierr);
      ierr = MatGetSize(A,&nheight,&nwidth); PCHKERRQ(A,ierr);
      ierr = MatGetSize(C,&oheight,&owidth); PCHKERRQ(A,ierr);
      if (nheight != oheight || nwidth != owidth)
      {
         // reinit without destroying the KSP
         // communicator remains the same
         ierr = KSPReset(ksp); PCHKERRQ(ksp,ierr);
         delete X;
         delete B;
         X = B = NULL;
         wrap = false;
      }
   }
   ierr = KSPSetOperators(ksp,A,P); PCHKERRQ(ksp,ierr);

   // Update PetscSolver
   operatorset = true;

   // Update the Operator fields.
   height = pA->Height();
   width  = pA->Width();

   if (delete_pA) { delete pA; }
   if (delete_ppA) { delete ppA; }
}

void PetscLinearSolver::SetPreconditioner(Solver &precond)
{
   KSP ksp = (KSP)obj;

   // Preserve Amat if already set
   Mat A = NULL;
   PetscBool amat;
   ierr = KSPGetOperatorsSet(ksp,&amat,NULL); PCHKERRQ(ksp,ierr);
   if (amat)
   {
      ierr = KSPGetOperators(ksp,&A,NULL); PCHKERRQ(ksp,ierr);
      ierr = PetscObjectReference((PetscObject)A); PCHKERRQ(ksp,ierr);
   }
   PetscPreconditioner *ppc = dynamic_cast<PetscPreconditioner *>(&precond);
   if (ppc)
   {
      ierr = KSPSetPC(ksp,*ppc); PCHKERRQ(ksp,ierr);
   }
   else
   {
      // wrap the Solver action
      // Solver is assumed to be already setup
      // ownership of precond is not tranferred,
      // consistently with other MFEM's linear solvers
      PC pc;
      ierr = KSPGetPC(ksp,&pc); PCHKERRQ(ksp,ierr);
      ierr = MakeShellPC(pc,precond,false); PCHKERRQ(ksp,ierr);
   }
   if (A)
   {
      Mat P;

      ierr = KSPGetOperators(ksp,NULL,&P); PCHKERRQ(ksp,ierr);
      ierr = PetscObjectReference((PetscObject)P); PCHKERRQ(ksp,ierr);
      ierr = KSPSetOperators(ksp,A,P); PCHKERRQ(ksp,ierr);
      ierr = MatDestroy(&A); PCHKERRQ(ksp,ierr);
      ierr = MatDestroy(&P); PCHKERRQ(ksp,ierr);
   }
}

void PetscLinearSolver::MultKernel(const Vector &b, Vector &x, bool trans) const
{
   KSP ksp = (KSP)obj;

   if (!B || !X)
   {
      Mat pA = NULL;
      ierr = KSPGetOperators(ksp, &pA, NULL); PCHKERRQ(obj, ierr);
      if (!B)
      {
         PetscParMatrix A = PetscParMatrix(pA, true);
         B = new PetscParVector(A, true, false);
      }
      if (!X)
      {
         PetscParMatrix A = PetscParMatrix(pA, true);
         X = new PetscParVector(A, false, false);
      }
   }
   B->PlaceArray(b.GetData());
   X->PlaceArray(x.GetData());

   Customize();

   ierr = KSPSetInitialGuessNonzero(ksp, (PetscBool)iterative_mode);
   PCHKERRQ(ksp, ierr);

   // Solve the system.
   if (trans)
   {
      ierr = KSPSolveTranspose(ksp, B->x, X->x); PCHKERRQ(ksp,ierr);
   }
   else
   {
      ierr = KSPSolve(ksp, B->x, X->x); PCHKERRQ(ksp,ierr);
   }
   B->ResetArray();
   X->ResetArray();
}

void PetscLinearSolver::Mult(const Vector &b, Vector &x) const
{
   (*this).MultKernel(b,x,false);
}

void PetscLinearSolver::MultTranspose(const Vector &b, Vector &x) const
{
   (*this).MultKernel(b,x,true);
}

PetscLinearSolver::~PetscLinearSolver()
{
   MPI_Comm comm;
   KSP ksp = (KSP)obj;
   ierr = PetscObjectGetComm((PetscObject)ksp,&comm); PCHKERRQ(ksp,ierr);
   ierr = KSPDestroy(&ksp); CCHKERRQ(comm,ierr);
}

// PetscPCGSolver methods

PetscPCGSolver::PetscPCGSolver(MPI_Comm comm, const std::string &prefix)
   : PetscLinearSolver(comm,prefix)
{
   KSP ksp = (KSP)obj;
   ierr = KSPSetType(ksp,KSPCG); PCHKERRQ(ksp,ierr);
   // this is to obtain a textbook PCG
   ierr = KSPSetNormType(ksp,KSP_NORM_NATURAL); PCHKERRQ(ksp,ierr);
}

PetscPCGSolver::PetscPCGSolver(PetscParMatrix& A, const std::string &prefix)
   : PetscLinearSolver(A,prefix)
{
   KSP ksp = (KSP)obj;
   ierr = KSPSetType(ksp,KSPCG); PCHKERRQ(ksp,ierr);
   // this is to obtain a textbook PCG
   ierr = KSPSetNormType(ksp,KSP_NORM_NATURAL); PCHKERRQ(ksp,ierr);
}

PetscPCGSolver::PetscPCGSolver(HypreParMatrix& A, bool wrap,
                               const std::string &prefix)
   : PetscLinearSolver(A,wrap,prefix)
{
   KSP ksp = (KSP)obj;
   ierr = KSPSetType(ksp,KSPCG); PCHKERRQ(ksp,ierr);
   // this is to obtain a textbook PCG
   ierr = KSPSetNormType(ksp,KSP_NORM_NATURAL); PCHKERRQ(ksp,ierr);
}

// PetscPreconditioner methods

PetscPreconditioner::PetscPreconditioner(MPI_Comm comm,
                                         const std::string &prefix)
   : PetscSolver(), Solver()
{
   PC pc;
   ierr = PCCreate(comm,&pc); CCHKERRQ(comm,ierr);
   obj  = (PetscObject)pc;
   ierr = PetscObjectGetClassId(obj,&cid); PCHKERRQ(obj,ierr);
   ierr = PCSetOptionsPrefix(pc, prefix.c_str()); PCHKERRQ(pc, ierr);
}

PetscPreconditioner::PetscPreconditioner(PetscParMatrix &A,
                                         const string &prefix)
   : PetscSolver(), Solver()
{
   PC pc;
   ierr = PCCreate(A.GetComm(),&pc); CCHKERRQ(A.GetComm(),ierr);
   obj  = (PetscObject)pc;
   ierr = PetscObjectGetClassId(obj,&cid); PCHKERRQ(obj,ierr);
   ierr = PCSetOptionsPrefix(pc, prefix.c_str()); PCHKERRQ(pc, ierr);
   SetOperator(A);
}

PetscPreconditioner::PetscPreconditioner(MPI_Comm comm, Operator &op,
                                         const string &prefix)
   : PetscSolver(), Solver()
{
   PC pc;
   ierr = PCCreate(comm,&pc); CCHKERRQ(comm,ierr);
   obj  = (PetscObject)pc;
   ierr = PetscObjectGetClassId(obj,&cid); PCHKERRQ(obj,ierr);
   ierr = PCSetOptionsPrefix(pc, prefix.c_str()); PCHKERRQ(pc, ierr);
   SetOperator(op);
}

void PetscPreconditioner::SetOperator(const Operator &op)
{
   bool delete_pA = false;
   PetscParMatrix *pA = const_cast<PetscParMatrix *>
                        (dynamic_cast<const PetscParMatrix *>(&op));

   if (!pA)
   {
      const Operator *cop = dynamic_cast<const Operator *>(&op);
      pA = new PetscParMatrix(PetscObjectComm(obj),cop,PETSC_MATAIJ);
      delete_pA = true;
   }

   // Set operators into PETSc PC
   PC pc = (PC)obj;
   Mat A = pA->A;
   if (operatorset)
   {
      Mat C;
      PetscInt nheight,nwidth,oheight,owidth;

      ierr = PCGetOperators(pc,&C,NULL); PCHKERRQ(pc,ierr);
      ierr = MatGetSize(A,&nheight,&nwidth); PCHKERRQ(A,ierr);
      ierr = MatGetSize(C,&oheight,&owidth); PCHKERRQ(A,ierr);
      if (nheight != oheight || nwidth != owidth)
      {
         // reinit without destroying the PC
         // communicator remains the same
         ierr = PCReset(pc); PCHKERRQ(pc,ierr);
         delete X;
         delete B;
         X = B = NULL;
      }
   }
   ierr = PCSetOperators(pc,pA->A,pA->A); PCHKERRQ(obj,ierr);

   // Update PetscSolver
   operatorset = true;

   // Update the Operator fields.
   height = pA->Height();
   width  = pA->Width();

   if (delete_pA) { delete pA; };
}

void PetscPreconditioner::MultKernel(const Vector &b, Vector &x,
                                     bool trans) const
{
   PC pc = (PC)obj;

   if (!B || !X)
   {
      Mat pA = NULL;
      ierr = PCGetOperators(pc, NULL, &pA); PCHKERRQ(obj, ierr);
      if (!B)
      {
         PetscParMatrix A(pA, true);
         B = new PetscParVector(A, true, false);
      }
      if (!X)
      {
         PetscParMatrix A(pA, true);
         X = new PetscParVector(A, false, false);
      }
   }
   B->PlaceArray(b.GetData());
   X->PlaceArray(x.GetData());

   Customize();

   // Apply the preconditioner.
   if (trans)
   {
      ierr = PCApplyTranspose(pc, B->x, X->x); PCHKERRQ(pc, ierr);
   }
   else
   {
      ierr = PCApply(pc, B->x, X->x); PCHKERRQ(pc, ierr);
   }
   B->ResetArray();
   X->ResetArray();
}

void PetscPreconditioner::Mult(const Vector &b, Vector &x) const
{
   (*this).MultKernel(b,x,false);
}

void PetscPreconditioner::MultTranspose(const Vector &b, Vector &x) const
{
   (*this).MultKernel(b,x,true);
}

PetscPreconditioner::~PetscPreconditioner()
{
   MPI_Comm comm;
   PC pc = (PC)obj;
   ierr = PetscObjectGetComm((PetscObject)pc,&comm); PCHKERRQ(pc,ierr);
   ierr = PCDestroy(&pc); CCHKERRQ(comm,ierr);
}

// PetscBDDCSolver methods

// Coordinates sampling function
static void func_coords(const Vector &x, Vector &y)
{
   for (int i = 0; i < x.Size(); i++) { y(i) = x(i); }
}

void PetscBDDCSolver::BDDCSolverConstructor(const PetscBDDCSolverParams &opts)
{
   MPI_Comm comm = PetscObjectComm(obj);

   // get PETSc object
   PC pc = (PC)obj;
   Mat pA;
   ierr = PCGetOperators(pc,NULL,&pA); PCHKERRQ(pc,ierr);

   // matrix type should be of type MATIS
   PetscBool ismatis;
   ierr = PetscObjectTypeCompare((PetscObject)pA,MATIS,&ismatis);
   PCHKERRQ(pA,ierr);
   MFEM_VERIFY(ismatis,"PetscBDDCSolver needs the matrix in unassembled format");

   // Check options
   ParFiniteElementSpace *fespace = opts.fespace;
   if (opts.netflux && !fespace)
   {
      MFEM_WARNING("Don't know how to compute an auxiliary quadrature form without a ParFiniteElementSpace");
   }

   // Attach default near-null space to local matrices
   {
      MatNullSpace nnsp;
      Mat lA;
      ierr = MatISGetLocalMat(pA,&lA); CCHKERRQ(comm,ierr);
      ierr = MatNullSpaceCreate(PetscObjectComm((PetscObject)lA),PETSC_TRUE,0,NULL,
                                &nnsp); CCHKERRQ(PETSC_COMM_SELF,ierr);
      ierr = MatSetNearNullSpace(lA,nnsp); CCHKERRQ(PETSC_COMM_SELF,ierr);
      ierr = MatNullSpaceDestroy(&nnsp); CCHKERRQ(PETSC_COMM_SELF,ierr);
   }

   // set PETSc PC type to PCBDDC
   ierr = PCSetType(pc,PCBDDC); PCHKERRQ(obj,ierr);

   PetscInt rst,nl;
   ierr = MatGetOwnershipRange(pA,&rst,NULL); PCHKERRQ(pA,ierr);
   ierr = MatGetLocalSize(pA,&nl,NULL); PCHKERRQ(pA,ierr);

   // index sets for fields splitting and coordinates for nodal spaces
   IS *fields = NULL;
   PetscInt nf = 0;
   PetscInt sdim = 0;
   PetscReal *coords = NULL;
   if (fespace)
   {
      int vdim = fespace->GetVDim();

      // Ideally, the block size should be set at matrix creation
      // but the MFEM assembly does not allow to do so
      if (fespace->GetOrdering() == Ordering::byVDIM)
      {
         Mat lA;
         ierr = MatSetBlockSize(pA,vdim); PCHKERRQ(pA,ierr);
         ierr = MatISGetLocalMat(pA,&lA); CCHKERRQ(PETSC_COMM_SELF,ierr);
         ierr = MatSetBlockSize(lA,vdim); PCHKERRQ(pA,ierr);
      }

      // fields
      if (vdim > 1)
      {
         PetscInt st = rst, bs, inc, nlf;
         nf = vdim;
         nlf = nl/nf;
         ierr = PetscMalloc1(nf,&fields); CCHKERRQ(PETSC_COMM_SELF,ierr);
         if (fespace->GetOrdering() == Ordering::byVDIM)
         {
            inc = 1;
            bs = vdim;
         }
         else
         {
            inc = nlf;
            bs = 1;
         }
         for (PetscInt i = 0; i < nf; i++)
         {
            ierr = ISCreateStride(comm,nlf,st,bs,&fields[i]); CCHKERRQ(comm,ierr);
            st += inc;
         }
      }

      // coordinates
      const FiniteElementCollection *fec = fespace->FEColl();
      bool h1space = dynamic_cast<const H1_FECollection*>(fec);
      if (h1space)
      {
         ParFiniteElementSpace *fespace_coords = fespace;

         sdim = fespace->GetParMesh()->SpaceDimension();
         if (vdim != sdim || fespace->GetOrdering() != Ordering::byVDIM)
         {
            fespace_coords = new ParFiniteElementSpace(fespace->GetParMesh(),fec,sdim,
                                                       Ordering::byVDIM);
         }
         VectorFunctionCoefficient coeff_coords(sdim, func_coords);
         ParGridFunction gf_coords(fespace_coords);
         gf_coords.ProjectCoefficient(coeff_coords);
         HypreParVector *hvec_coords = gf_coords.ParallelProject();

         // likely elasticity -> we attach rigid-body modes as near-null space information to the local matrices
         if (vdim == sdim)
         {
            MatNullSpace nnsp;
            Mat lA;
            Vec pvec_coords,lvec_coords;
            ISLocalToGlobalMapping l2g;
            PetscSF sf;
            PetscLayout rmap;
            const PetscInt *gidxs;
            PetscInt nleaves;

            ierr = VecCreateMPIWithArray(comm,sdim,hvec_coords->Size(),
                                         hvec_coords->GlobalSize(),hvec_coords->GetData(),&pvec_coords);
            CCHKERRQ(comm,ierr);
            ierr = MatISGetLocalMat(pA,&lA); CCHKERRQ(PETSC_COMM_SELF,ierr);
            ierr = MatCreateVecs(lA,&lvec_coords,NULL); CCHKERRQ(PETSC_COMM_SELF,ierr);
            ierr = VecSetBlockSize(lvec_coords,sdim); CCHKERRQ(PETSC_COMM_SELF,ierr);
            ierr = MatGetLocalToGlobalMapping(pA,&l2g,NULL); CCHKERRQ(comm,ierr);
            ierr = MatGetLayouts(pA,&rmap,NULL); CCHKERRQ(comm,ierr);
            ierr = PetscSFCreate(comm,&sf); CCHKERRQ(comm,ierr);
            ierr = ISLocalToGlobalMappingGetIndices(l2g,&gidxs); CCHKERRQ(comm,ierr);
            ierr = ISLocalToGlobalMappingGetSize(l2g,&nleaves); CCHKERRQ(comm,ierr);
            ierr = PetscSFSetGraphLayout(sf,rmap,nleaves,NULL,PETSC_OWN_POINTER,gidxs);
            CCHKERRQ(comm,ierr);
            ierr = ISLocalToGlobalMappingRestoreIndices(l2g,&gidxs); CCHKERRQ(comm,ierr);
            {
               const PetscScalar *garray;
               PetscScalar *larray;

               ierr = VecGetArrayRead(pvec_coords,&garray); CCHKERRQ(PETSC_COMM_SELF,ierr);
               ierr = VecGetArray(lvec_coords,&larray); CCHKERRQ(PETSC_COMM_SELF,ierr);
               ierr = PetscSFBcastBegin(sf,MPIU_SCALAR,garray,larray); CCHKERRQ(comm,ierr);
               ierr = PetscSFBcastEnd(sf,MPIU_SCALAR,garray,larray); CCHKERRQ(comm,ierr);
               ierr = VecRestoreArrayRead(pvec_coords,&garray); CCHKERRQ(PETSC_COMM_SELF,ierr);
               ierr = VecRestoreArray(lvec_coords,&larray); CCHKERRQ(PETSC_COMM_SELF,ierr);
            }
            ierr = VecDestroy(&pvec_coords); CCHKERRQ(comm,ierr);
            ierr = MatNullSpaceCreateRigidBody(lvec_coords,&nnsp);
            CCHKERRQ(PETSC_COMM_SELF,ierr);
            ierr = VecDestroy(&lvec_coords); CCHKERRQ(PETSC_COMM_SELF,ierr);
            ierr = MatSetNearNullSpace(lA,nnsp); CCHKERRQ(PETSC_COMM_SELF,ierr);
            ierr = MatNullSpaceDestroy(&nnsp); CCHKERRQ(PETSC_COMM_SELF,ierr);
            ierr = PetscSFDestroy(&sf); CCHKERRQ(PETSC_COMM_SELF,ierr);
         }

         // each single dof has associated a tuple of coordinates
         ierr = PetscMalloc1(nl*sdim,&coords); CCHKERRQ(PETSC_COMM_SELF,ierr);
         if (nf > 0)
         {
            PetscScalar *data = hvec_coords->GetData();
            for (PetscInt i = 0; i < nf; i++)
            {
               const PetscInt *idxs;
               PetscInt nn;

               // It also handles the case of fespace not ordered by VDIM
               ierr = ISGetLocalSize(fields[i],&nn); CCHKERRQ(comm,ierr);
               ierr = ISGetIndices(fields[i],&idxs); CCHKERRQ(comm,ierr);
               for (PetscInt j = 0; j < nn; j++)
               {
                  PetscInt idx = idxs[j]-rst;
                  for (PetscInt d = 0; d < sdim; d++)
                  {
                     coords[sdim*idx+d] = data[sdim*j+d];
                  }
               }
               ierr = ISRestoreIndices(fields[i],&idxs); CCHKERRQ(comm,ierr);
            }
         }
         else
         {
            ierr = PetscMemcpy(coords,hvec_coords->GetData(),nl*sdim*sizeof(PetscReal));
            CCHKERRQ(comm,ierr);
         }
         if (fespace_coords != fespace)
         {
            delete fespace_coords;
         }
         delete hvec_coords;
      }
   }

   // index sets for boundary dofs specification (Essential = dir, Natural = neu)
   IS dir = NULL, neu = NULL;

   // Extract l2l matrices
   Array<Mat> *l2l = NULL;
   if (opts.ess_dof_local || opts.nat_dof_local)
   {
      PetscContainer c;

      ierr = PetscObjectQuery((PetscObject)pA,"_MatIS_PtAP_l2l",(PetscObject*)&c);
      MFEM_VERIFY(c,"Local-to-local PETSc container not present");
      ierr = PetscContainerGetPointer(c,(void**)&l2l); PCHKERRQ(c,ierr);
   }

   // check information about index sets (essential dofs, fields, etc.)
#ifdef MFEM_DEBUG
   {
      // make sure ess/nat_dof have been collectively set
      PetscBool lpr = PETSC_FALSE,pr;
      if (opts.ess_dof) { lpr = PETSC_TRUE; }
      ierr = MPI_Allreduce(&lpr,&pr,1,MPIU_BOOL,MPI_LOR,comm);
      PCHKERRQ(pA,ierr);
      MFEM_VERIFY(lpr == pr,"ess_dof should be collectively set");
      lpr = PETSC_FALSE;
      if (opts.nat_dof) { lpr = PETSC_TRUE; }
      ierr = MPI_Allreduce(&lpr,&pr,1,MPIU_BOOL,MPI_LOR,comm);
      PCHKERRQ(pA,ierr);
      MFEM_VERIFY(lpr == pr,"nat_dof should be collectively set");
      // make sure fields have been collectively set
      PetscInt ms[2],Ms[2];
      ms[0] = -nf; ms[1] = nf;
      ierr = MPI_Allreduce(&ms,&Ms,2,MPIU_INT,MPI_MAX,comm);
      PCHKERRQ(pA,ierr);
      MFEM_VERIFY(-Ms[0] == Ms[1],
                  "number of fields should be the same across processes");
   }
#endif

   // boundary sets
   if (opts.ess_dof)
   {
      PetscInt st = opts.ess_dof_local ? 0 : rst;
      if (!opts.ess_dof_local)
      {
         // need to compute the boundary dofs in global ordering
         ierr = Convert_Array_IS(comm,true,opts.ess_dof,st,&dir);
         CCHKERRQ(comm,ierr);
         ierr = PCBDDCSetDirichletBoundaries(pc,dir); PCHKERRQ(pc,ierr);
      }
      else
      {
         // need to compute a list for the marked boundary dofs in local ordering
         ierr = Convert_Vmarks_IS(comm,*l2l,opts.ess_dof,st,&dir);
         CCHKERRQ(comm,ierr);
         ierr = PCBDDCSetDirichletBoundariesLocal(pc,dir); PCHKERRQ(pc,ierr);
      }
   }
   if (opts.nat_dof)
   {
      PetscInt st = opts.nat_dof_local ? 0 : rst;
      if (!opts.nat_dof_local)
      {
         // need to compute the boundary dofs in global ordering
         ierr = Convert_Array_IS(comm,true,opts.nat_dof,st,&neu);
         CCHKERRQ(comm,ierr);
         ierr = PCBDDCSetNeumannBoundaries(pc,neu); PCHKERRQ(pc,ierr);
      }
      else
      {
         // need to compute a list for the marked boundary dofs in local ordering
         ierr = Convert_Vmarks_IS(comm,*l2l,opts.nat_dof,st,&neu);
         CCHKERRQ(comm,ierr);
         ierr = PCBDDCSetNeumannBoundariesLocal(pc,neu); PCHKERRQ(pc,ierr);
      }
   }

   // field splitting
   if (fields)
   {
      ierr = PCBDDCSetDofsSplitting(pc,nf,fields); PCHKERRQ(pc,ierr);
   }
   for (PetscInt i = 0; i < nf; i++)
   {
      ierr = ISDestroy(&fields[i]); CCHKERRQ(comm,ierr);
   }
   ierr = PetscFree(fields); CCHKERRQ(PETSC_COMM_SELF,ierr);

   // coordinates
   if (coords)
   {
      ierr = PCSetCoordinates(pc,sdim,nl,coords); PCHKERRQ(pc,ierr);
   }
   ierr = PetscFree(coords); CCHKERRQ(PETSC_COMM_SELF,ierr);

   // code for block size is disabled since we cannot change the matrix
   // block size after it has been setup
   // int bs = 1;

   // Customize using the finite element space (if any)
   if (fespace)
   {
      const     FiniteElementCollection *fec = fespace->FEColl();
      bool      edgespace, rtspace, h1space;
      bool      needint = opts.netflux;
      bool      tracespace, rt_tracespace, edge_tracespace;
      int       vdim, dim, p;
      PetscBool B_is_Trans = PETSC_FALSE;

      ParMesh *pmesh = (ParMesh *) fespace->GetMesh();
      dim = pmesh->Dimension();
      vdim = fespace->GetVDim();
      h1space = dynamic_cast<const H1_FECollection*>(fec);
      rtspace = dynamic_cast<const RT_FECollection*>(fec);
      edgespace = dynamic_cast<const ND_FECollection*>(fec);
      edge_tracespace = dynamic_cast<const ND_Trace_FECollection*>(fec);
      rt_tracespace = dynamic_cast<const RT_Trace_FECollection*>(fec);
      tracespace = edge_tracespace || rt_tracespace;

      p = 1;
      if (fespace->GetNE() > 0)
      {
         if (!tracespace)
         {
            p = fespace->GetOrder(0);
         }
         else
         {
            p = fespace->GetFaceOrder(0);
            if (dim == 2) { p++; }
         }
      }

      if (edgespace) // H(curl)
      {
         if (dim == 2)
         {
            needint = true;
            if (tracespace)
            {
               MFEM_WARNING("Tracespace case doesn't work for H(curl) and p=2,"
                            " not using auxiliary quadrature");
               needint = false;
            }
         }
         else
         {
            FiniteElementCollection *vfec;
            if (tracespace)
            {
               vfec = new H1_Trace_FECollection(p,dim);
            }
            else
            {
               vfec = new H1_FECollection(p,dim);
            }
            ParFiniteElementSpace *vfespace = new ParFiniteElementSpace(pmesh,vfec);
            ParDiscreteLinearOperator *grad;
            grad = new ParDiscreteLinearOperator(vfespace,fespace);
            if (tracespace)
            {
               grad->AddTraceFaceInterpolator(new GradientInterpolator);
            }
            else
            {
               grad->AddDomainInterpolator(new GradientInterpolator);
            }
            grad->Assemble();
            grad->Finalize();
            HypreParMatrix *hG = grad->ParallelAssemble();
            PetscParMatrix *G = new PetscParMatrix(hG,PETSC_MATAIJ);
            delete hG;
            delete grad;

            PetscBool conforming = PETSC_TRUE;
            if (pmesh->Nonconforming()) { conforming = PETSC_FALSE; }
            ierr = PCBDDCSetDiscreteGradient(pc,*G,p,0,PETSC_TRUE,conforming);
            PCHKERRQ(pc,ierr);
            delete vfec;
            delete vfespace;
            delete G;
         }
      }
      else if (rtspace) // H(div)
      {
         needint = true;
         if (tracespace)
         {
            MFEM_WARNING("Tracespace case doesn't work for H(div), not using"
                         " auxiliary quadrature");
            needint = false;
         }
      }
      else if (h1space) // H(grad), only for the vector case
      {
         if (vdim != dim) { needint = false; }
      }

      PetscParMatrix *B = NULL;
      if (needint)
      {
         // Generate bilinear form in unassembled format which is used to
         // compute the net-flux across subdomain boundaries for H(div) and
         // Elasticity/Stokes, and the line integral \int u x n of 2D H(curl) fields
         FiniteElementCollection *auxcoll;
         if (tracespace) { auxcoll = new RT_Trace_FECollection(p,dim); }
         else
         {
            if (h1space)
            {
               auxcoll = new H1_FECollection(std::max(p-1,1),dim);
            }
            else
            {
               auxcoll = new L2_FECollection(p,dim);
            }
         }
         ParFiniteElementSpace *pspace = new ParFiniteElementSpace(pmesh,auxcoll);
         ParMixedBilinearForm *b = new ParMixedBilinearForm(fespace,pspace);

         if (edgespace)
         {
            if (tracespace)
            {
               b->AddTraceFaceIntegrator(new VectorFECurlIntegrator);
            }
            else
            {
               b->AddDomainIntegrator(new VectorFECurlIntegrator);
            }
         }
         else if (rtspace)
         {
            if (tracespace)
            {
               b->AddTraceFaceIntegrator(new VectorFEDivergenceIntegrator);
            }
            else
            {
               b->AddDomainIntegrator(new VectorFEDivergenceIntegrator);
            }
         }
         else
         {
            b->AddDomainIntegrator(new VectorDivergenceIntegrator);
         }
         b->Assemble();
         b->Finalize();
         OperatorHandle Bh(Operator::PETSC_MATIS);
         b->ParallelAssemble(Bh);
         Bh.Get(B);
         Bh.SetOperatorOwner(false);

         if (dir) // if essential dofs are present, we need to zero the columns
         {
            Mat pB = *B;
            ierr = MatTranspose(pB,MAT_INPLACE_MATRIX,&pB); PCHKERRQ(pA,ierr);
            if (!opts.ess_dof_local)
            {
               ierr = MatZeroRowsIS(pB,dir,0.,NULL,NULL); PCHKERRQ(pA,ierr);
            }
            else
            {
               ierr = MatZeroRowsLocalIS(pB,dir,0.,NULL,NULL); PCHKERRQ(pA,ierr);
            }
            B_is_Trans = PETSC_TRUE;
         }
         delete b;
         delete pspace;
         delete auxcoll;
      }

      if (B)
      {
         ierr = PCBDDCSetDivergenceMat(pc,*B,B_is_Trans,NULL); PCHKERRQ(pc,ierr);
      }
      delete B;
   }
   ierr = ISDestroy(&dir); PCHKERRQ(pc,ierr);
   ierr = ISDestroy(&neu); PCHKERRQ(pc,ierr);
}

PetscBDDCSolver::PetscBDDCSolver(PetscParMatrix &A,
                                 const PetscBDDCSolverParams &opts,
                                 const std::string &prefix)
   : PetscPreconditioner(A,prefix)
{
   BDDCSolverConstructor(opts);
   Customize();
}

PetscBDDCSolver::PetscBDDCSolver(MPI_Comm comm, Operator &op,
                                 const PetscBDDCSolverParams &opts,
                                 const std::string &prefix)
   : PetscPreconditioner(comm,op,prefix)
{
   BDDCSolverConstructor(opts);
   Customize();
}

PetscFieldSplitSolver::PetscFieldSplitSolver(MPI_Comm comm, Operator &op,
                                             const string &prefix)
   : PetscPreconditioner(comm,op,prefix)
{
   PC pc = (PC)obj;
   ierr = PCSetType(pc,PCFIELDSPLIT); PCHKERRQ(pc,ierr);

   Mat pA;
   ierr = PCGetOperators(pc,&pA,NULL); PCHKERRQ(pc,ierr);

   // Check if pA is of type MATNEST
   PetscBool isnest;
   ierr = PetscObjectTypeCompare((PetscObject)pA,MATNEST,&isnest);

   PetscInt nr = 0;
   IS  *isrow = NULL;
   if (isnest) // we now the fields
   {
      ierr = MatNestGetSize(pA,&nr,NULL); PCHKERRQ(pc,ierr);
      ierr = PetscCalloc1(nr,&isrow); CCHKERRQ(PETSC_COMM_SELF,ierr);
      ierr = MatNestGetISs(pA,isrow,NULL); PCHKERRQ(pc,ierr);
   }

   // We need to customize here, before setting the index sets.
   // This is because PCFieldSplitSetType customizes the function
   // pointers. SubSolver options will be processed during PCApply
   Customize();

   for (PetscInt i=0; i<nr; i++)
   {
      ierr = PCFieldSplitSetIS(pc,NULL,isrow[i]); PCHKERRQ(pc,ierr);
   }
   ierr = PetscFree(isrow); CCHKERRQ(PETSC_COMM_SELF,ierr);
}

// PetscNonlinearSolver methods

PetscNonlinearSolver::PetscNonlinearSolver(MPI_Comm comm,
                                           const std::string &prefix)
   : PetscSolver(), Solver()
{
   // Create the actual solver object
   SNES snes;
   ierr = SNESCreate(comm, &snes); CCHKERRQ(comm, ierr);
   obj  = (PetscObject)snes;
   ierr = PetscObjectGetClassId(obj, &cid); PCHKERRQ(obj, ierr);
   ierr = SNESSetOptionsPrefix(snes, prefix.c_str()); PCHKERRQ(snes, ierr);

   // Allocate private solver context
   CreatePrivateContext();
}

PetscNonlinearSolver::PetscNonlinearSolver(MPI_Comm comm, Operator &op,
                                           const std::string &prefix)
   : PetscSolver(), Solver()
{
   // Create the actual solver object
   SNES snes;
   ierr = SNESCreate(comm, &snes); CCHKERRQ(comm, ierr);
   obj  = (PetscObject)snes;
   ierr = PetscObjectGetClassId(obj, &cid); PCHKERRQ(obj, ierr);
   ierr = SNESSetOptionsPrefix(snes, prefix.c_str()); PCHKERRQ(snes, ierr);

   // Allocate private solver context
   CreatePrivateContext();

   SetOperator(op);
}

PetscNonlinearSolver::~PetscNonlinearSolver()
{
   MPI_Comm comm;
   SNES snes = (SNES)obj;
   ierr = PetscObjectGetComm(obj,&comm); PCHKERRQ(obj, ierr);
   ierr = SNESDestroy(&snes); CCHKERRQ(comm, ierr);
}

void PetscNonlinearSolver::SetOperator(const Operator &op)
{
   SNES snes = (SNES)obj;

   if (operatorset)
   {
      PetscBool ls,gs;
      void     *fctx,*jctx;

      ierr = SNESGetFunction(snes, NULL, NULL, &fctx);
      PCHKERRQ(snes, ierr);
      ierr = SNESGetJacobian(snes, NULL, NULL, NULL, &jctx);
      PCHKERRQ(snes, ierr);

      ls = (PetscBool)(height == op.Height() && width  == op.Width() &&
                       (void*)&op == fctx &&
                       (void*)&op == jctx);
      ierr = MPI_Allreduce(&ls,&gs,1,MPIU_BOOL,MPI_LAND,
                           PetscObjectComm((PetscObject)snes));
      PCHKERRQ(snes,ierr);
      if (!gs)
      {
         ierr = SNESReset(snes); PCHKERRQ(snes,ierr);
         delete X;
         delete B;
         X = B = NULL;
      }
   }
   else
   {
      /* PETSc sets the linesearch type to basic (i.e. no linesearch) if not
         yet set. We default to backtracking */
      SNESLineSearch ls;
      ierr = SNESGetLineSearch(snes, &ls); PCHKERRQ(snes,ierr);
      ierr = SNESLineSearchSetType(ls, SNESLINESEARCHBT); PCHKERRQ(snes,ierr);
   }

   __mfem_snes_ctx *snes_ctx = (__mfem_snes_ctx*)private_ctx;
   snes_ctx->op = (mfem::Operator*)&op;
   ierr = SNESSetFunction(snes, NULL, __mfem_snes_function, (void *)snes_ctx);
   PCHKERRQ(snes, ierr);
   ierr = SNESSetJacobian(snes, NULL, NULL, __mfem_snes_jacobian,
                          (void *)snes_ctx);
   PCHKERRQ(snes, ierr);

   // Update PetscSolver
   operatorset = true;

   // Update the Operator fields.
   height = op.Height();
   width  = op.Width();
}

void PetscNonlinearSolver::SetJacobianType(Operator::Type jacType)
{
   __mfem_snes_ctx *snes_ctx = (__mfem_snes_ctx*)private_ctx;
   snes_ctx->jacType = jacType;
}

void PetscNonlinearSolver::SetObjective(void (*objfn)(Operator *,const Vector&,
                                                      double*))
{
   __mfem_snes_ctx *snes_ctx = (__mfem_snes_ctx*)private_ctx;
   snes_ctx->objective = objfn;

   SNES snes = (SNES)obj;
   ierr = SNESSetObjective(snes, __mfem_snes_objective, (void *)snes_ctx);
   PCHKERRQ(snes, ierr);
}

void PetscNonlinearSolver::SetPostCheck(void (*post)(Operator *,const Vector&,
                                                     Vector&, Vector&,
                                                     bool&, bool&))
{
   __mfem_snes_ctx *snes_ctx = (__mfem_snes_ctx*)private_ctx;
   snes_ctx->postcheck = post;

   SNES snes = (SNES)obj;
   SNESLineSearch ls;
   ierr = SNESGetLineSearch(snes, &ls); PCHKERRQ(snes,ierr);
   ierr = SNESLineSearchSetPostCheck(ls, __mfem_snes_postcheck, (void *)snes_ctx);
   PCHKERRQ(ls, ierr);
}

void PetscNonlinearSolver::SetUpdate(void (*update)(Operator *,int,
                                                    const mfem::Vector&,
                                                    const mfem::Vector&,
                                                    const mfem::Vector&,
                                                    const mfem::Vector&))
{
   __mfem_snes_ctx *snes_ctx = (__mfem_snes_ctx*)private_ctx;
   snes_ctx->update = update;

   SNES snes = (SNES)obj;
   ierr = SNESSetUpdate(snes, __mfem_snes_update); PCHKERRQ(snes, ierr);
}

void PetscNonlinearSolver::Mult(const Vector &b, Vector &x) const
{
   SNES snes = (SNES)obj;

   bool b_nonempty = b.Size();
   if (!B) { B = new PetscParVector(PetscObjectComm(obj), *this, true); }
   if (!X) { X = new PetscParVector(PetscObjectComm(obj), *this, false, false); }
   X->PlaceArray(x.GetData());
   if (b_nonempty) { B->PlaceArray(b.GetData()); }
   else { *B = 0.0; }

   Customize();

   if (!iterative_mode) { *X = 0.; }

   // Solve the system.
   ierr = SNESSolve(snes, B->x, X->x); PCHKERRQ(snes, ierr);
   X->ResetArray();
   if (b_nonempty) { B->ResetArray(); }
}

// PetscODESolver methods

PetscODESolver::PetscODESolver(MPI_Comm comm, const string &prefix)
   : PetscSolver(), ODESolver()
{
   // Create the actual solver object
   TS ts;
   ierr = TSCreate(comm,&ts); CCHKERRQ(comm,ierr);
   obj  = (PetscObject)ts;
   ierr = PetscObjectGetClassId(obj,&cid); PCHKERRQ(obj,ierr);
   ierr = TSSetOptionsPrefix(ts, prefix.c_str()); PCHKERRQ(ts, ierr);

   // Allocate private solver context
   CreatePrivateContext();

   // Default options, to comply with the current interface to ODESolver.
   ierr = TSSetMaxSteps(ts,PETSC_MAX_INT-1);
   PCHKERRQ(ts,ierr);
   ierr = TSSetExactFinalTime(ts,TS_EXACTFINALTIME_STEPOVER);
   PCHKERRQ(ts,ierr);
   TSAdapt tsad;
   ierr = TSGetAdapt(ts,&tsad);
   PCHKERRQ(ts,ierr);
   ierr = TSAdaptSetType(tsad,TSADAPTNONE);
   PCHKERRQ(ts,ierr);
}

PetscODESolver::~PetscODESolver()
{
   MPI_Comm comm;
   TS ts = (TS)obj;
   ierr = PetscObjectGetComm(obj,&comm); PCHKERRQ(obj,ierr);
   ierr = TSDestroy(&ts); CCHKERRQ(comm,ierr);
}

void PetscODESolver::Init(TimeDependentOperator &f_,
                          enum PetscODESolver::Type type)
{
   TS ts = (TS)obj;

   __mfem_ts_ctx *ts_ctx = (__mfem_ts_ctx*)private_ctx;
   if (operatorset)
   {
      ierr = TSReset(ts); PCHKERRQ(ts,ierr);
      delete X;
      X = NULL;
      ts_ctx->cached_shift = std::numeric_limits<PetscReal>::min();
      ts_ctx->cached_ijacstate = -1;
      ts_ctx->cached_rhsjacstate = -1;
      ts_ctx->cached_splits_xstate = -1;
      ts_ctx->cached_splits_xdotstate = -1;
   }
   f = &f_;

   // Set functions in TS
   ts_ctx->op = &f_;
   if (f_.isImplicit())
   {
      ierr = TSSetIFunction(ts, NULL, __mfem_ts_ifunction, (void *)ts_ctx);
      PCHKERRQ(ts, ierr);
      ierr = TSSetIJacobian(ts, NULL, NULL, __mfem_ts_ijacobian, (void *)ts_ctx);
      PCHKERRQ(ts, ierr);
      ierr = TSSetEquationType(ts, TS_EQ_IMPLICIT);
      PCHKERRQ(ts, ierr);
   }
   if (!f_.isHomogeneous())
   {
      if (!f_.isImplicit())
      {
         ierr = TSSetEquationType(ts, TS_EQ_EXPLICIT);
         PCHKERRQ(ts, ierr);
      }
      ierr = TSSetRHSFunction(ts, NULL, __mfem_ts_rhsfunction, (void *)ts_ctx);
      PCHKERRQ(ts, ierr);
      ierr = TSSetRHSJacobian(ts, NULL, NULL, __mfem_ts_rhsjacobian, (void *)ts_ctx);
      PCHKERRQ(ts, ierr);
   }
   operatorset = true;

   SetType(type);

   // Set solution vector
   PetscParVector X(PetscObjectComm(obj),*f,false,true);
   ierr = TSSetSolution(ts,X); PCHKERRQ(ts,ierr);

   // Compose special purpose function for PDE-constrained optimization
   PetscBool use = PETSC_TRUE;
   ierr = PetscOptionsGetBool(NULL,NULL,"-mfem_use_splitjac",&use,NULL);
   if (use && f_.isImplicit())
   {
      ierr = PetscObjectComposeFunction((PetscObject)ts,"TSComputeSplitJacobians_C",
                                        __mfem_ts_computesplits);
      PCHKERRQ(ts,ierr);
   }
   else
   {
      ierr = PetscObjectComposeFunction((PetscObject)ts,"TSComputeSplitJacobians_C",
                                        NULL);
      PCHKERRQ(ts,ierr);
   }
}

void PetscODESolver::SetJacobianType(Operator::Type jacType)
{
   __mfem_ts_ctx *ts_ctx = (__mfem_ts_ctx*)private_ctx;
   ts_ctx->jacType = jacType;
}

PetscODESolver::Type PetscODESolver::GetType() const
{
   __mfem_ts_ctx *ts_ctx = (__mfem_ts_ctx*)private_ctx;
   return ts_ctx->type;
}

void PetscODESolver::SetType(PetscODESolver::Type type)
{
   __mfem_ts_ctx *ts_ctx = (__mfem_ts_ctx*)private_ctx;

   TS ts = (TS)obj;
   ts_ctx->type = type;
   if (type == ODE_SOLVER_LINEAR)
   {
      ierr = TSSetProblemType(ts, TS_LINEAR);
      PCHKERRQ(ts, ierr);
   }
   else
   {
      ierr = TSSetProblemType(ts, TS_NONLINEAR);
      PCHKERRQ(ts, ierr);
   }
}

void PetscODESolver::Step(Vector &x, double &t, double &dt)
{
   // Pass the parameters to PETSc.
   TS ts = (TS)obj;
   ierr = TSSetTime(ts, t); PCHKERRQ(ts, ierr);
   ierr = TSSetTimeStep(ts, dt); PCHKERRQ(ts, ierr);

   if (!X) { X = new PetscParVector(PetscObjectComm(obj), *f, false, false); }
   X->PlaceArray(x.GetData());

   Customize();

   // Take the step.
   ierr = TSSetSolution(ts, *X); PCHKERRQ(ts, ierr);
   ierr = TSStep(ts); PCHKERRQ(ts, ierr);
   X->ResetArray();

   // Get back current time and the time step used to caller.
   // We cannot use TSGetTimeStep() as it returns the next candidate step
   PetscReal pt;
   ierr = TSGetTime(ts,&pt); PCHKERRQ(ts,ierr);
   dt = pt - (PetscReal)t;
   t = pt;
}

void PetscODESolver::Run(Vector &x, double &t, double &dt, double t_final)
{
   // Give the parameters to PETSc.
   TS ts = (TS)obj;
   ierr = TSSetTime(ts, t); PCHKERRQ(ts, ierr);
   ierr = TSSetTimeStep(ts, dt); PCHKERRQ(ts, ierr);
   ierr = TSSetMaxTime(ts, t_final); PCHKERRQ(ts, ierr);
   ierr = TSSetExactFinalTime(ts, TS_EXACTFINALTIME_MATCHSTEP);
   PCHKERRQ(ts, ierr);

   if (!X) { X = new PetscParVector(PetscObjectComm(obj), *f, false, false); }
   X->PlaceArray(x.GetData());

   Customize();

   // Reset Jacobian caching since the user may have changed
   // the parameters of the solver
   // We don't do this in the Step method because two consecutive
   // Step() calls are done with the same operator
   __mfem_ts_ctx *ts_ctx = (__mfem_ts_ctx*)private_ctx;
   ts_ctx->cached_shift = std::numeric_limits<PetscReal>::min();
   ts_ctx->cached_ijacstate = -1;
   ts_ctx->cached_rhsjacstate = -1;
   ts_ctx->cached_splits_xstate = -1;
   ts_ctx->cached_splits_xdotstate = -1;

   // Take the steps.
   ierr = TSSolve(ts, X->x); PCHKERRQ(ts, ierr);
   X->ResetArray();

   // Get back final time and time step to caller.
   PetscReal pt;
   ierr = TSGetTime(ts, &pt); PCHKERRQ(ts,ierr);
   t = pt;
   ierr = TSGetTimeStep(ts,&pt); PCHKERRQ(ts,ierr);
   dt = pt;
}

}  // namespace mfem

#include "petsc/private/petscimpl.h"
#include "petsc/private/matimpl.h"

// auxiliary functions
static PetscErrorCode __mfem_ts_monitor(TS ts, PetscInt it, PetscReal t, Vec x,
                                        void* ctx)
{
   __mfem_monitor_ctx *monctx = (__mfem_monitor_ctx*)ctx;

   PetscFunctionBeginUser;
   if (!monctx)
   {
      SETERRQ(PETSC_COMM_SELF,PETSC_ERR_USER,"Missing monitor context");
   }
   mfem::PetscSolver *solver = (mfem::PetscSolver*)(monctx->solver);
   mfem::PetscSolverMonitor *user_monitor = (mfem::PetscSolverMonitor *)(
                                               monctx->monitor);

   if (user_monitor->mon_sol)
   {
      mfem::PetscParVector V(x,true);
      user_monitor->MonitorSolution(it,t,V);
   }
   user_monitor->MonitorSolver(solver);
   PetscFunctionReturn(0);
}

static PetscErrorCode __mfem_ts_ifunction(TS ts, PetscReal t, Vec x, Vec xp,
                                          Vec f,void *ctx)
{
   __mfem_ts_ctx* ts_ctx = (__mfem_ts_ctx*)ctx;
   PetscErrorCode ierr;

   PetscFunctionBeginUser;
   mfem::PetscParVector xx(x,true);
   mfem::PetscParVector yy(xp,true);
   mfem::PetscParVector ff(f,true);

   mfem::TimeDependentOperator *op = ts_ctx->op;
   op->SetTime(t);

   if (ts_ctx->bchandler)
   {
      // we evaluate the ImplicitMult method with the correct bc
      if (!ts_ctx->work) { ts_ctx->work = new mfem::Vector(xx.Size()); }
      mfem::PetscBCHandler *bchandler = ts_ctx->bchandler;
      mfem::Vector* txx = ts_ctx->work;
      bchandler->SetTime(t);
      bchandler->ApplyBC(xx,*txx);
      op->ImplicitMult(*txx,yy,ff);
      // and fix the residual (i.e. f_\partial\Omega = u - g(t))
      bchandler->FixResidualBC(xx,ff);
   }
   else
   {
      // use the ImplicitMult method of the class
      op->ImplicitMult(xx,yy,ff);
   }

   // need to tell PETSc the Vec has been updated
   ierr = PetscObjectStateIncrease((PetscObject)f); CHKERRQ(ierr);
   PetscFunctionReturn(0);
}

static PetscErrorCode __mfem_ts_rhsfunction(TS ts, PetscReal t, Vec x, Vec f,
                                            void *ctx)
{
   __mfem_ts_ctx* ts_ctx = (__mfem_ts_ctx*)ctx;
   PetscErrorCode ierr;

   PetscFunctionBeginUser;
   if (ts_ctx->bchandler) { MFEM_ABORT("RHS evaluation with bc not implemented"); } // TODO
   mfem::PetscParVector xx(x,true);
   mfem::PetscParVector ff(f,true);
   mfem::TimeDependentOperator *top = ts_ctx->op;
   top->SetTime(t);

   // use the ExplicitMult method - compute the RHS function
   top->ExplicitMult(xx,ff);

   // need to tell PETSc the Vec has been updated
   ierr = PetscObjectStateIncrease((PetscObject)f); CHKERRQ(ierr);
   PetscFunctionReturn(0);
}

static PetscErrorCode __mfem_ts_ijacobian(TS ts, PetscReal t, Vec x,
                                          Vec xp, PetscReal shift, Mat A, Mat P,
                                          void *ctx)
{
   __mfem_ts_ctx*   ts_ctx = (__mfem_ts_ctx*)ctx;
   mfem::Vector     *xx;
   PetscScalar      *array;
   PetscReal        eps = 0.001; /* 0.1% difference */
   PetscInt         n;
   PetscObjectState state;
   PetscErrorCode   ierr;

   PetscFunctionBeginUser;
   // prevent to recompute a Jacobian if we already did so
   // the relative tolerance comparison should be fine given the fact
   // that two consecutive shifts should have similar magnitude
   ierr = PetscObjectStateGet((PetscObject)A,&state); CHKERRQ(ierr);
   if (ts_ctx->type == mfem::PetscODESolver::ODE_SOLVER_LINEAR &&
       std::abs(ts_ctx->cached_shift/shift - 1.0) < eps &&
       state == ts_ctx->cached_ijacstate) { PetscFunctionReturn(0); }

   // update time
   mfem::TimeDependentOperator *op = ts_ctx->op;
   op->SetTime(t);

   // wrap Vecs with Vectors
   ierr = VecGetLocalSize(x,&n); CHKERRQ(ierr);
   ierr = VecGetArrayRead(xp,(const PetscScalar**)&array); CHKERRQ(ierr);
   mfem::Vector yy(array,n);
   ierr = VecRestoreArrayRead(xp,(const PetscScalar**)&array); CHKERRQ(ierr);
   ierr = VecGetArrayRead(x,(const PetscScalar**)&array); CHKERRQ(ierr);
   if (!ts_ctx->bchandler)
   {
      xx = new mfem::Vector(array,n);
   }
   else
   {
      // make sure we compute a Jacobian with the correct boundary values
      if (!ts_ctx->work) { ts_ctx->work = new mfem::Vector(n); }
      mfem::Vector txx(array,n);
      mfem::PetscBCHandler *bchandler = ts_ctx->bchandler;
      xx = ts_ctx->work;
      bchandler->SetTime(t);
      bchandler->ApplyBC(txx,*xx);
   }
   ierr = VecRestoreArrayRead(x,(const PetscScalar**)&array); CHKERRQ(ierr);

   // Use TimeDependentOperator::GetImplicitGradient(x,y,s)
   mfem::Operator& J = op->GetImplicitGradient(*xx,yy,shift);
   if (!ts_ctx->bchandler) { delete xx; }
   ts_ctx->cached_shift = shift;

   // Convert to the operator type requested if needed
   bool delete_pA = false;
   mfem::PetscParMatrix *pA = const_cast<mfem::PetscParMatrix *>
                              (dynamic_cast<const mfem::PetscParMatrix *>(&J));
   if (!pA || (ts_ctx->jacType != mfem::Operator::ANY_TYPE &&
               pA->GetType() != ts_ctx->jacType))
   {
      pA = new mfem::PetscParMatrix(PetscObjectComm((PetscObject)ts),&J,
                                    ts_ctx->jacType);
      delete_pA = true;
   }

   // Eliminate essential dofs
   if (ts_ctx->bchandler)
   {
      mfem::PetscBCHandler *bchandler = ts_ctx->bchandler;
      mfem::PetscParVector dummy(PetscObjectComm((PetscObject)ts),0);
      pA->EliminateRowsCols(bchandler->GetTDofs(),dummy,dummy);
   }

   // Get nonzerostate
   PetscObjectState nonzerostate;
   ierr = MatGetNonzeroState(P,&nonzerostate); CHKERRQ(ierr);

   // Avoid unneeded copy of the matrix by hacking
   Mat B;
   B = pA->ReleaseMat(false);
   ierr = MatHeaderReplace(P,&B); CHKERRQ(ierr);
   if (delete_pA) { delete pA; }

   // Matrix-free case
   if (A && A != P)
   {
      ierr = MatAssemblyBegin(A,MAT_FINAL_ASSEMBLY); CHKERRQ(ierr);
      ierr = MatAssemblyEnd(A,MAT_FINAL_ASSEMBLY); CHKERRQ(ierr);
   }

   // When using MATNEST and PCFIELDSPLIT, the second setup of the
   // preconditioner fails because MatCreateSubMatrix_Nest does not
   // actually return a matrix. Instead, for efficiency reasons,
   // it returns a reference to the submatrix. The second time it
   // is called, MAT_REUSE_MATRIX is used and MatCreateSubMatrix_Nest
   // aborts since the two submatrices are actually different.
   // We circumvent this issue by incrementing the nonzero state
   // (i.e. PETSc thinks the operator sparsity pattern has changed)
   // This does not impact performances in the case of MATNEST
   PetscBool isnest;
   ierr = PetscObjectTypeCompare((PetscObject)P,MATNEST,&isnest);
   CHKERRQ(ierr);
   if (isnest) { P->nonzerostate = nonzerostate + 1; }

   // Jacobian reusage
   ierr = PetscObjectStateGet((PetscObject)P,&ts_ctx->cached_ijacstate);
   CHKERRQ(ierr);
   PetscFunctionReturn(0);
}

static PetscErrorCode __mfem_ts_computesplits(TS ts,PetscReal t,Vec x,Vec xp,
                                              Mat Ax,Mat Jx,
                                              Mat Axp,Mat Jxp)
{
   __mfem_ts_ctx*   ts_ctx;
   mfem::Vector     *xx;
   PetscScalar      *array;
   PetscInt         n;
   PetscObjectState state;
   PetscBool        rx = PETSC_TRUE, rxp = PETSC_TRUE;
   PetscBool        assembled;
   PetscErrorCode   ierr;

   PetscFunctionBeginUser;
   ierr = TSGetIJacobian(ts,NULL,NULL,NULL,(void**)&ts_ctx); CHKERRQ(ierr);

   // prevent to recompute the Jacobians if we already did so
   ierr = PetscObjectStateGet((PetscObject)Jx,&state); CHKERRQ(ierr);
   if (ts_ctx->type == mfem::PetscODESolver::ODE_SOLVER_LINEAR &&
       state == ts_ctx->cached_splits_xstate) { rx = PETSC_FALSE; }
   ierr = PetscObjectStateGet((PetscObject)Jxp,&state); CHKERRQ(ierr);
   if (ts_ctx->type == mfem::PetscODESolver::ODE_SOLVER_LINEAR &&
       state == ts_ctx->cached_splits_xdotstate) { rxp = PETSC_FALSE; }

   if (!rx && !rxp) { PetscFunctionReturn(0); }

   // update time
   mfem::TimeDependentOperator *op = ts_ctx->op;
   op->SetTime(t);

   // wrap Vecs with Vectors
   ierr = VecGetLocalSize(x,&n); CHKERRQ(ierr);
   ierr = VecGetArrayRead(xp,(const PetscScalar**)&array); CHKERRQ(ierr);
   mfem::Vector yy(array,n);
   ierr = VecRestoreArrayRead(xp,(const PetscScalar**)&array); CHKERRQ(ierr);
   ierr = VecGetArrayRead(x,(const PetscScalar**)&array); CHKERRQ(ierr);
   if (!ts_ctx->bchandler)
   {
      xx = new mfem::Vector(array,n);
   }
   else
   {
      // make sure we compute a Jacobian with the correct boundary values
      if (!ts_ctx->work) { ts_ctx->work = new mfem::Vector(n); }
      mfem::Vector txx(array,n);
      mfem::PetscBCHandler *bchandler = ts_ctx->bchandler;
      xx = ts_ctx->work;
      bchandler->SetTime(t);
      bchandler->ApplyBC(txx,*xx);
   }
   ierr = VecRestoreArrayRead(x,(const PetscScalar**)&array); CHKERRQ(ierr);

   // We don't have a specialized interface, so we just compute the split jacobians
   // evaluating twice the implicit gradient method with the correct shifts

   // first we do the state jacobian
   mfem::Operator& oJx = op->GetImplicitGradient(*xx,yy,0.0);

   // Convert to the operator type requested if needed
   bool delete_mat = false;
   mfem::PetscParMatrix *pJx = const_cast<mfem::PetscParMatrix *>
                               (dynamic_cast<const mfem::PetscParMatrix *>(&oJx));
   if (!pJx || (ts_ctx->jacType != mfem::Operator::ANY_TYPE &&
                pJx->GetType() != ts_ctx->jacType))
   {
      if (pJx)
      {
         Mat B = *pJx;
         ierr = PetscObjectReference((PetscObject)B); CHKERRQ(ierr);
      }
      pJx = new mfem::PetscParMatrix(PetscObjectComm((PetscObject)ts),&oJx,
                                     ts_ctx->jacType);
      delete_mat = true;
   }
   if (rx)
   {
      ierr = MatAssembled(Jx,&assembled); CHKERRQ(ierr);
      if (assembled)
      {
         ierr = MatCopy(*pJx,Jx,SAME_NONZERO_PATTERN); CHKERRQ(ierr);
      }
      else
      {
         Mat B;
         ierr = MatDuplicate(*pJx,MAT_COPY_VALUES,&B); CHKERRQ(ierr);
         ierr = MatHeaderReplace(Jx,&B); CHKERRQ(ierr);
      }
   }
   if (delete_mat) { delete pJx; }
   pJx = new mfem::PetscParMatrix(Jx,true);

   // Eliminate essential dofs
   if (ts_ctx->bchandler)
   {
      mfem::PetscBCHandler *bchandler = ts_ctx->bchandler;
      mfem::PetscParVector dummy(PetscObjectComm((PetscObject)ts),0);
      pJx->EliminateRowsCols(bchandler->GetTDofs(),dummy,dummy);
   }

   // Then we do the jacobian wrt the time derivative of the state
   // Note that this is usually the mass matrix
   mfem::PetscParMatrix *pJxp = NULL;
   if (rxp)
   {
      delete_mat = false;
      mfem::Operator& oJxp = op->GetImplicitGradient(*xx,yy,1.0);
      pJxp = const_cast<mfem::PetscParMatrix *>
             (dynamic_cast<const mfem::PetscParMatrix *>(&oJxp));
      if (!pJxp || (ts_ctx->jacType != mfem::Operator::ANY_TYPE &&
                    pJxp->GetType() != ts_ctx->jacType))
      {
         if (pJxp)
         {
            Mat B = *pJxp;
            ierr = PetscObjectReference((PetscObject)B); CHKERRQ(ierr);
         }
         pJxp = new mfem::PetscParMatrix(PetscObjectComm((PetscObject)ts),
                                         &oJxp,ts_ctx->jacType);
         delete_mat = true;
      }

      ierr = MatAssembled(Jxp,&assembled); CHKERRQ(ierr);
      if (assembled)
      {
         ierr = MatCopy(*pJxp,Jxp,SAME_NONZERO_PATTERN); CHKERRQ(ierr);
      }
      else
      {
         Mat B;
         ierr = MatDuplicate(*pJxp,MAT_COPY_VALUES,&B); CHKERRQ(ierr);
         ierr = MatHeaderReplace(Jxp,&B); CHKERRQ(ierr);
      }
      if (delete_mat) { delete pJxp; }
      pJxp = new mfem::PetscParMatrix(Jxp,true);

      // Eliminate essential dofs
      if (ts_ctx->bchandler)
      {
         mfem::PetscBCHandler *bchandler = ts_ctx->bchandler;
         mfem::PetscParVector dummy(PetscObjectComm((PetscObject)ts),0);
         pJxp->EliminateRowsCols(bchandler->GetTDofs(),dummy,dummy,2.0);
      }

      // Obtain the time dependent part of the  jacobian by subtracting
      // the state jacobian
      // We don't do it with the class operator "-=" since we know that
      // the sparsity pattern of the two matrices is the same
      ierr = MatAXPY(*pJxp,-1.0,*pJx,SAME_NONZERO_PATTERN); PCHKERRQ(ts,ierr);
   }

   // Matrix-free cases
   if (Ax && Ax != Jx)
   {
      ierr = MatAssemblyBegin(Ax,MAT_FINAL_ASSEMBLY); CHKERRQ(ierr);
      ierr = MatAssemblyEnd(Ax,MAT_FINAL_ASSEMBLY); CHKERRQ(ierr);
   }
   if (Axp && Axp != Jxp)
   {
      ierr = MatAssemblyBegin(Axp,MAT_FINAL_ASSEMBLY); CHKERRQ(ierr);
      ierr = MatAssemblyEnd(Axp,MAT_FINAL_ASSEMBLY); CHKERRQ(ierr);
   }

   // Jacobian reusage
   ierr = PetscObjectStateGet((PetscObject)Jx,&ts_ctx->cached_splits_xstate);
   CHKERRQ(ierr);
   ierr = PetscObjectStateGet((PetscObject)Jxp,&ts_ctx->cached_splits_xdotstate);
   CHKERRQ(ierr);

   delete pJx;
   delete pJxp;
   if (!ts_ctx->bchandler) { delete xx; }
   PetscFunctionReturn(0);
}

static PetscErrorCode __mfem_ts_rhsjacobian(TS ts, PetscReal t, Vec x,
                                            Mat A, Mat P, void *ctx)
{
   __mfem_ts_ctx*   ts_ctx = (__mfem_ts_ctx*)ctx;
   mfem::Vector     *xx;
   PetscScalar      *array;
   PetscInt         n;
   PetscObjectState state;
   PetscErrorCode   ierr;

   PetscFunctionBeginUser;
   // prevent to recompute a Jacobian if we already did so
   ierr = PetscObjectStateGet((PetscObject)A,&state); CHKERRQ(ierr);
   if (ts_ctx->type == mfem::PetscODESolver::ODE_SOLVER_LINEAR &&
       state == ts_ctx->cached_rhsjacstate) { PetscFunctionReturn(0); }

   // update time
   mfem::TimeDependentOperator *op = ts_ctx->op;
   op->SetTime(t);

   // wrap Vec with Vector
   ierr = VecGetLocalSize(x,&n); CHKERRQ(ierr);
   ierr = VecGetArrayRead(x,(const PetscScalar**)&array); CHKERRQ(ierr);
   if (!ts_ctx->bchandler)
   {
      xx = new mfem::Vector(array,n);
   }
   else
   {
      // make sure we compute a Jacobian with the correct boundary values
      if (!ts_ctx->work) { ts_ctx->work = new mfem::Vector(n); }
      mfem::Vector txx(array,n);
      mfem::PetscBCHandler *bchandler = ts_ctx->bchandler;
      xx = ts_ctx->work;
      bchandler->SetTime(t);
      bchandler->ApplyBC(txx,*xx);
   }
   ierr = VecRestoreArrayRead(x,(const PetscScalar**)&array); CHKERRQ(ierr);

   // Use TimeDependentOperator::GetExplicitGradient(x)
   mfem::Operator& J = op->GetExplicitGradient(*xx);
   if (!ts_ctx->bchandler) { delete xx; }

   // Convert to the operator type requested if needed
   bool delete_pA = false;
   mfem::PetscParMatrix *pA = const_cast<mfem::PetscParMatrix *>
                              (dynamic_cast<const mfem::PetscParMatrix *>(&J));
   if (!pA || (ts_ctx->jacType != mfem::Operator::ANY_TYPE &&
               pA->GetType() != ts_ctx->jacType))
   {
      pA = new mfem::PetscParMatrix(PetscObjectComm((PetscObject)ts),&J,
                                    ts_ctx->jacType);
      delete_pA = true;
   }

   // Eliminate essential dofs
   if (ts_ctx->bchandler)
   {
      mfem::PetscBCHandler *bchandler = ts_ctx->bchandler;
      mfem::PetscParVector dummy(PetscObjectComm((PetscObject)ts),0);
      pA->EliminateRowsCols(bchandler->GetTDofs(),dummy,dummy);
   }

   // Get nonzerostate
   PetscObjectState nonzerostate;
   ierr = MatGetNonzeroState(P,&nonzerostate); CHKERRQ(ierr);

   // Avoid unneeded copy of the matrix by hacking
   Mat B;
   B = pA->ReleaseMat(false);
   ierr = MatHeaderReplace(P,&B); CHKERRQ(ierr);
   if (delete_pA) { delete pA; }

   // When using MATNEST and PCFIELDSPLIT, the second setup of the
   // preconditioner fails because MatCreateSubMatrix_Nest does not
   // actually return a matrix. Instead, for efficiency reasons,
   // it returns a reference to the submatrix. The second time it
   // is called, MAT_REUSE_MATRIX is used and MatCreateSubMatrix_Nest
   // aborts since the two submatrices are actually different.
   // We circumvent this issue by incrementing the nonzero state
   // (i.e. PETSc thinks the operator sparsity pattern has changed)
   // This does not impact performances in the case of MATNEST
   PetscBool isnest;
   ierr = PetscObjectTypeCompare((PetscObject)P,MATNEST,&isnest);
   CHKERRQ(ierr);
   if (isnest) { P->nonzerostate = nonzerostate + 1; }

   // Matrix-free case
   if (A && A != P)
   {
      ierr = MatAssemblyBegin(A,MAT_FINAL_ASSEMBLY); CHKERRQ(ierr);
      ierr = MatAssemblyEnd(A,MAT_FINAL_ASSEMBLY); CHKERRQ(ierr);
   }

   // Jacobian reusage
   if (ts_ctx->type == mfem::PetscODESolver::ODE_SOLVER_LINEAR)
   {
      ierr = TSRHSJacobianSetReuse(ts,PETSC_TRUE); PCHKERRQ(ts,ierr);
   }
   ierr = PetscObjectStateGet((PetscObject)A,&ts_ctx->cached_rhsjacstate);
   CHKERRQ(ierr);
   PetscFunctionReturn(0);
}

static PetscErrorCode __mfem_snes_monitor(SNES snes, PetscInt it, PetscReal res,
                                          void* ctx)
{
   __mfem_monitor_ctx *monctx = (__mfem_monitor_ctx*)ctx;

   PetscFunctionBeginUser;
   if (!monctx)
   {
      SETERRQ(PETSC_COMM_SELF,PETSC_ERR_USER,"Missing monitor context");
   }

   mfem::PetscSolver *solver = (mfem::PetscSolver*)(monctx->solver);
   mfem::PetscSolverMonitor *user_monitor = (mfem::PetscSolverMonitor *)(
                                               monctx->monitor);
   if (user_monitor->mon_sol)
   {
      Vec x;
      PetscErrorCode ierr;

      ierr = SNESGetSolution(snes,&x); CHKERRQ(ierr);
      mfem::PetscParVector V(x,true);
      user_monitor->MonitorSolution(it,res,V);
   }
   if (user_monitor->mon_res)
   {
      Vec x;
      PetscErrorCode ierr;

      ierr = SNESGetFunction(snes,&x,NULL,NULL); CHKERRQ(ierr);
      mfem::PetscParVector V(x,true);
      user_monitor->MonitorResidual(it,res,V);
   }
   user_monitor->MonitorSolver(solver);
   PetscFunctionReturn(0);
}

static PetscErrorCode __mfem_snes_jacobian(SNES snes, Vec x, Mat A, Mat P,
                                           void *ctx)
{
   PetscScalar     *array;
   PetscInt         n;
   PetscErrorCode   ierr;
   mfem::Vector    *xx;
   __mfem_snes_ctx *snes_ctx = (__mfem_snes_ctx*)ctx;

   PetscFunctionBeginUser;
   ierr = VecGetArrayRead(x,(const PetscScalar**)&array); CHKERRQ(ierr);
   ierr = VecGetLocalSize(x,&n); CHKERRQ(ierr);
   if (!snes_ctx->bchandler)
   {
      xx = new mfem::Vector(array,n);
   }
   else
   {
      // make sure we compute a Jacobian with the correct boundary values
      if (!snes_ctx->work) { snes_ctx->work = new mfem::Vector(n); }
      mfem::Vector txx(array,n);
      mfem::PetscBCHandler *bchandler = snes_ctx->bchandler;
      xx = snes_ctx->work;
      bchandler->ApplyBC(txx,*xx);
   }

   // Use Operator::GetGradient(x)
   mfem::Operator& J = snes_ctx->op->GetGradient(*xx);
   ierr = VecRestoreArrayRead(x,(const PetscScalar**)&array); CHKERRQ(ierr);
   if (!snes_ctx->bchandler) { delete xx; }

   // Convert to the operator type requested if needed
   bool delete_pA = false;
   mfem::PetscParMatrix *pA = const_cast<mfem::PetscParMatrix *>
                              (dynamic_cast<const mfem::PetscParMatrix *>(&J));
   if (!pA || (snes_ctx->jacType != mfem::Operator::ANY_TYPE &&
               pA->GetType() != snes_ctx->jacType))
   {
      pA = new mfem::PetscParMatrix(PetscObjectComm((PetscObject)snes),&J,
                                    snes_ctx->jacType);
      delete_pA = true;
   }

   // Eliminate essential dofs
   if (snes_ctx->bchandler)
   {
      mfem::PetscBCHandler *bchandler = snes_ctx->bchandler;
      mfem::PetscParVector dummy(PetscObjectComm((PetscObject)snes),0);
      pA->EliminateRowsCols(bchandler->GetTDofs(),dummy,dummy);
   }

   // Get nonzerostate
   PetscObjectState nonzerostate;
   ierr = MatGetNonzeroState(P,&nonzerostate); CHKERRQ(ierr);

   // Avoid unneeded copy of the matrix by hacking
   Mat B = pA->ReleaseMat(false);
   ierr = MatHeaderReplace(P,&B); CHKERRQ(ierr);
   if (delete_pA) { delete pA; }

   // When using MATNEST and PCFIELDSPLIT, the second setup of the
   // preconditioner fails because MatCreateSubMatrix_Nest does not
   // actually return a matrix. Instead, for efficiency reasons,
   // it returns a reference to the submatrix. The second time it
   // is called, MAT_REUSE_MATRIX is used and MatCreateSubMatrix_Nest
   // aborts since the two submatrices are actually different.
   // We circumvent this issue by incrementing the nonzero state
   // (i.e. PETSc thinks the operator sparsity pattern has changed)
   // This does not impact performances in the case of MATNEST
   PetscBool isnest;
   ierr = PetscObjectTypeCompare((PetscObject)P,MATNEST,&isnest);
   CHKERRQ(ierr);
   if (isnest) { P->nonzerostate = nonzerostate + 1; }

   // Matrix-free case
   if (A && A != P)
   {
      ierr = MatAssemblyBegin(A,MAT_FINAL_ASSEMBLY); CHKERRQ(ierr);
      ierr = MatAssemblyEnd(A,MAT_FINAL_ASSEMBLY); CHKERRQ(ierr);
   }
   PetscFunctionReturn(0);
}

static PetscErrorCode __mfem_snes_function(SNES snes, Vec x, Vec f, void *ctx)
{
   __mfem_snes_ctx* snes_ctx = (__mfem_snes_ctx*)ctx;

   PetscFunctionBeginUser;
   mfem::PetscParVector xx(x,true);
   mfem::PetscParVector ff(f,true);
   if (snes_ctx->bchandler)
   {
      // we evaluate the Mult method with the correct bc
      if (!snes_ctx->work) { snes_ctx->work = new mfem::Vector(xx.Size()); }
      mfem::PetscBCHandler *bchandler = snes_ctx->bchandler;
      mfem::Vector* txx = snes_ctx->work;
      bchandler->ApplyBC(xx,*txx);
      snes_ctx->op->Mult(*txx,ff);
      // and fix the residual (i.e. f_\partial\Omega = u - g)
      bchandler->FixResidualBC(xx,ff);
   }
   else
   {
      // use the Mult method of the class
      snes_ctx->op->Mult(xx,ff);
   }
   // need to tell PETSc the Vec has been updated
   ierr = PetscObjectStateIncrease((PetscObject)f); CHKERRQ(ierr);
   PetscFunctionReturn(0);
}

static PetscErrorCode __mfem_snes_objective(SNES snes, Vec x, PetscReal *f,
                                            void *ctx)
{
   __mfem_snes_ctx* snes_ctx = (__mfem_snes_ctx*)ctx;

   PetscFunctionBeginUser;
   if (!snes_ctx->objective)
   {
      SETERRQ(PETSC_COMM_SELF,PETSC_ERR_USER,"Missing objective function");
   }
   mfem::PetscParVector xx(x,true);
   double lf;
   (*snes_ctx->objective)(snes_ctx->op,xx,&lf);
   *f = (PetscReal)lf;
   PetscFunctionReturn(0);
}

static PetscErrorCode __mfem_snes_postcheck(SNESLineSearch ls,Vec X,Vec Y,Vec W,
                                            PetscBool *cy,PetscBool *cw, void* ctx)
{
   __mfem_snes_ctx* snes_ctx = (__mfem_snes_ctx*)ctx;
   bool lcy = false,lcw = false;

   PetscFunctionBeginUser;
   mfem::PetscParVector x(X,true);
   mfem::PetscParVector y(Y,true);
   mfem::PetscParVector w(W,true);
   (*snes_ctx->postcheck)(snes_ctx->op,x,y,w,lcy,lcw);
   if (lcy) { *cy = PETSC_TRUE; }
   if (lcw) { *cw = PETSC_TRUE; }
   PetscFunctionReturn(0);
}

static PetscErrorCode __mfem_snes_update(SNES snes, PetscInt it)
{
   Vec F,X,dX,pX;
   __mfem_snes_ctx* snes_ctx;

   PetscFunctionBeginUser;
   /* Update callback does not use the context */
   ierr = SNESGetFunction(snes,&F,NULL,(void **)&snes_ctx); CHKERRQ(ierr);
   ierr = SNESGetSolution(snes,&X); CHKERRQ(ierr);
   if (!it)
   {
      ierr = VecDuplicate(X,&pX); CHKERRQ(ierr);
      ierr = PetscObjectCompose((PetscObject)snes,"_mfem_snes_xp",(PetscObject)pX);
      CHKERRQ(ierr);
      ierr = VecDestroy(&pX); CHKERRQ(ierr);
   }
   ierr = PetscObjectQuery((PetscObject)snes,"_mfem_snes_xp",(PetscObject*)&pX);
   CHKERRQ(ierr);
   if (!pX) SETERRQ(PetscObjectComm((PetscObject)snes),PETSC_ERR_USER,
                       "Missing previous solution");
   ierr = SNESGetSolutionUpdate(snes,&dX); CHKERRQ(ierr);
   mfem::PetscParVector f(F,true);
   mfem::PetscParVector x(X,true);
   mfem::PetscParVector dx(dX,true);
   mfem::PetscParVector px(pX,true);
   (*snes_ctx->update)(snes_ctx->op,it,f,x,dx,px);
   /* Store previous solution */
   ierr = VecCopy(X,pX); CHKERRQ(ierr);
   PetscFunctionReturn(0);
}

static PetscErrorCode __mfem_ksp_monitor(KSP ksp, PetscInt it, PetscReal res,
                                         void* ctx)
{
   __mfem_monitor_ctx *monctx = (__mfem_monitor_ctx*)ctx;

   PetscFunctionBeginUser;
   if (!monctx)
   {
      SETERRQ(PETSC_COMM_SELF,PETSC_ERR_USER,"Missing monitor context");
   }

   mfem::PetscSolver *solver = (mfem::PetscSolver*)(monctx->solver);
   mfem::PetscSolverMonitor *user_monitor = (mfem::PetscSolverMonitor *)(
                                               monctx->monitor);
   if (user_monitor->mon_sol)
   {
      Vec x;
      PetscErrorCode ierr;

      ierr = KSPBuildSolution(ksp,NULL,&x); CHKERRQ(ierr);
      mfem::PetscParVector V(x,true);
      user_monitor->MonitorSolution(it,res,V);
   }
   if (user_monitor->mon_res)
   {
      Vec x;
      PetscErrorCode ierr;

      ierr = KSPBuildResidual(ksp,NULL,NULL,&x); CHKERRQ(ierr);
      mfem::PetscParVector V(x,true);
      user_monitor->MonitorResidual(it,res,V);
   }
   user_monitor->MonitorSolver(solver);
   PetscFunctionReturn(0);
}

static PetscErrorCode __mfem_mat_shell_apply(Mat A, Vec x, Vec y)
{
   __mfem_mat_shell_ctx *ctx;
   PetscErrorCode       ierr;

   PetscFunctionBeginUser;
   ierr = MatShellGetContext(A,(void **)&ctx); CHKERRQ(ierr);
   mfem::PetscParVector xx(x,true);
   mfem::PetscParVector yy(y,true);
   ctx->op->Mult(xx,yy);
   // need to tell PETSc the Vec has been updated
   ierr = PetscObjectStateIncrease((PetscObject)y); CHKERRQ(ierr);
   PetscFunctionReturn(0);
}

static PetscErrorCode __mfem_mat_shell_apply_transpose(Mat A, Vec x, Vec y)
{
   __mfem_mat_shell_ctx *ctx;
   PetscErrorCode       ierr;

   PetscFunctionBeginUser;
   ierr = MatShellGetContext(A,(void **)&ctx); CHKERRQ(ierr);
   mfem::PetscParVector xx(x,true);
   mfem::PetscParVector yy(y,true);
   ctx->op->MultTranspose(xx,yy);
   // need to tell PETSc the Vec has been updated
   ierr = PetscObjectStateIncrease((PetscObject)y); CHKERRQ(ierr);
   PetscFunctionReturn(0);
}

static PetscErrorCode __mfem_mat_shell_destroy(Mat A)
{
   __mfem_mat_shell_ctx *ctx;
   PetscErrorCode       ierr;

   PetscFunctionBeginUser;
   ierr = MatShellGetContext(A,(void **)&ctx); CHKERRQ(ierr);
   delete ctx;
   PetscFunctionReturn(0);
}

static PetscErrorCode __mfem_pc_shell_view(PC pc, PetscViewer viewer)
{
   __mfem_pc_shell_ctx *ctx;
   PetscErrorCode      ierr;

   PetscFunctionBeginUser;
   ierr = PCShellGetContext(pc,(void **)&ctx); CHKERRQ(ierr);
   if (ctx->op)
   {
      PetscBool isascii;
      ierr = PetscObjectTypeCompare((PetscObject)viewer,PETSCVIEWERASCII,&isascii);
      CHKERRQ(ierr);

      mfem::PetscPreconditioner *ppc = dynamic_cast<mfem::PetscPreconditioner *>
                                       (ctx->op);
      if (ppc)
      {
         ierr = PCView(*ppc,viewer); CHKERRQ(ierr);
      }
      else
      {
         if (isascii)
         {
            ierr = PetscViewerASCIIPrintf(viewer,
                                          "No information available on the mfem::Solver\n");
            CHKERRQ(ierr);
         }
      }
      if (isascii && ctx->factory)
      {
         ierr = PetscViewerASCIIPrintf(viewer,
                                       "Number of preconditioners created by the factory %lu\n",ctx->numprec);
         CHKERRQ(ierr);
      }
   }
   PetscFunctionReturn(0);
}

static PetscErrorCode __mfem_pc_shell_apply(PC pc, Vec x, Vec y)
{
   __mfem_pc_shell_ctx *ctx;
   PetscErrorCode      ierr;

   PetscFunctionBeginUser;
   mfem::PetscParVector xx(x,true);
   mfem::PetscParVector yy(y,true);
   ierr = PCShellGetContext(pc,(void **)&ctx); CHKERRQ(ierr);
   if (ctx->op)
   {
      ctx->op->Mult(xx,yy);
      // need to tell PETSc the Vec has been updated
      ierr = PetscObjectStateIncrease((PetscObject)y); CHKERRQ(ierr);
   }
   else // operator is not present, copy x
   {
      yy = xx;
   }
   PetscFunctionReturn(0);
}

static PetscErrorCode __mfem_pc_shell_apply_transpose(PC pc, Vec x, Vec y)
{
   __mfem_pc_shell_ctx *ctx;
   PetscErrorCode      ierr;

   PetscFunctionBeginUser;
   mfem::PetscParVector xx(x,true);
   mfem::PetscParVector yy(y,true);
   ierr = PCShellGetContext(pc,(void **)&ctx); CHKERRQ(ierr);
   if (ctx->op)
   {
      ctx->op->MultTranspose(xx,yy);
      // need to tell PETSc the Vec has been updated
      ierr = PetscObjectStateIncrease((PetscObject)y); CHKERRQ(ierr);
   }
   else // operator is not present, copy x
   {
      yy = xx;
   }
   PetscFunctionReturn(0);
}

static PetscErrorCode __mfem_pc_shell_setup(PC pc)
{
   __mfem_pc_shell_ctx *ctx;

   PetscFunctionBeginUser;
   ierr = PCShellGetContext(pc,(void **)&ctx); CHKERRQ(ierr);
   if (ctx->factory)
   {
      // Delete any owned operator
      if (ctx->ownsop)
      {
         delete ctx->op;
      }

      // Get current preconditioning Mat
      Mat B;
      ierr = PCGetOperators(pc,NULL,&B); CHKERRQ(ierr);

      // Call user-defined setup
      mfem::OperatorHandle hB(new mfem::PetscParMatrix(B,true),true);
      mfem::PetscPreconditionerFactory *factory = ctx->factory;
      ctx->op = factory->NewPreconditioner(hB);
      ctx->ownsop = true;
      ctx->numprec++;
   }
   PetscFunctionReturn(0);
}

static PetscErrorCode __mfem_pc_shell_destroy(PC pc)
{
   __mfem_pc_shell_ctx *ctx;
   PetscErrorCode      ierr;

   PetscFunctionBeginUser;
   ierr = PCShellGetContext(pc,(void **)&ctx); CHKERRQ(ierr);
   if (ctx->ownsop)
   {
      delete ctx->op;
   }
   delete ctx;
   PetscFunctionReturn(0);
}

static PetscErrorCode __mfem_array_container_destroy(void *ptr)
{
   PetscErrorCode ierr;

   PetscFunctionBeginUser;
   ierr = PetscFree(ptr); CHKERRQ(ierr);
   PetscFunctionReturn(0);
}

static PetscErrorCode __mfem_matarray_container_destroy(void *ptr)
{
   mfem::Array<Mat> *a = (mfem::Array<Mat>*)ptr;
   PetscErrorCode   ierr;

   PetscFunctionBeginUser;
   for (int i=0; i<a->Size(); i++)
   {
      Mat M = (*a)[i];
      MPI_Comm comm = PetscObjectComm((PetscObject)M);
      ierr = MatDestroy(&M); CCHKERRQ(comm,ierr);
   }
   delete a;
   PetscFunctionReturn(0);
}

static PetscErrorCode __mfem_monitor_ctx_destroy(void **ctx)
{
   PetscErrorCode  ierr;

   PetscFunctionBeginUser;
   ierr = PetscFree(*ctx); CHKERRQ(ierr);
   PetscFunctionReturn(0);
}

// Sets the type of PC to PCSHELL and wraps the solver action
// if ownsop is true, ownership of precond is transferred to the PETSc object
PetscErrorCode MakeShellPC(PC pc, mfem::Solver &precond, bool ownsop)
{
   PetscFunctionBeginUser;
   __mfem_pc_shell_ctx *ctx = new __mfem_pc_shell_ctx;
   ctx->op      = &precond;
   ctx->ownsop  = ownsop;
   ctx->factory = NULL;
   ctx->numprec = 0;

   // In case the PC was already of type SHELL, this will destroy any
   // previous user-defined data structure
   // We cannot call PCReset as it will wipe out any operator already set
   ierr = PCSetType(pc,PCNONE); CHKERRQ(ierr);

   ierr = PCSetType(pc,PCSHELL); CHKERRQ(ierr);
   ierr = PCShellSetName(pc,"MFEM Solver (unknown Pmat)"); CHKERRQ(ierr);
   ierr = PCShellSetContext(pc,(void *)ctx); CHKERRQ(ierr);
   ierr = PCShellSetApply(pc,__mfem_pc_shell_apply); CHKERRQ(ierr);
   ierr = PCShellSetApplyTranspose(pc,__mfem_pc_shell_apply_transpose);
   CHKERRQ(ierr);
   ierr = PCShellSetSetUp(pc,__mfem_pc_shell_setup); CHKERRQ(ierr);
   ierr = PCShellSetView(pc,__mfem_pc_shell_view); CHKERRQ(ierr);
   ierr = PCShellSetDestroy(pc,__mfem_pc_shell_destroy); CHKERRQ(ierr);
   PetscFunctionReturn(0);
}

// Sets the type of PC to PCSHELL. Uses a PetscPreconditionerFactory to construct the solver
// Takes ownership of the solver created by the factory
PetscErrorCode MakeShellPCWithFactory(PC pc,
                                      mfem::PetscPreconditionerFactory *factory)
{
   PetscFunctionBeginUser;
   __mfem_pc_shell_ctx *ctx = new __mfem_pc_shell_ctx;
   ctx->op      = NULL;
   ctx->ownsop  = true;
   ctx->factory = factory;
   ctx->numprec = 0;

   // In case the PC was already of type SHELL, this will destroy any
   // previous user-defined data structure
   // We cannot call PCReset as it will wipe out any operator already set
   ierr = PCSetType(pc,PCNONE); CHKERRQ(ierr);

   ierr = PCSetType(pc,PCSHELL); CHKERRQ(ierr);
   ierr = PCShellSetName(pc,factory->GetName()); CHKERRQ(ierr);
   ierr = PCShellSetContext(pc,(void *)ctx); CHKERRQ(ierr);
   ierr = PCShellSetApply(pc,__mfem_pc_shell_apply); CHKERRQ(ierr);
   ierr = PCShellSetApplyTranspose(pc,__mfem_pc_shell_apply_transpose);
   CHKERRQ(ierr);
   ierr = PCShellSetSetUp(pc,__mfem_pc_shell_setup); CHKERRQ(ierr);
   ierr = PCShellSetView(pc,__mfem_pc_shell_view); CHKERRQ(ierr);
   ierr = PCShellSetDestroy(pc,__mfem_pc_shell_destroy); CHKERRQ(ierr);
   PetscFunctionReturn(0);
}

// Converts from a list (or a marked Array if islist is false) to an IS
// st indicates the offset where to start numbering
static PetscErrorCode Convert_Array_IS(MPI_Comm comm, bool islist,
                                       const mfem::Array<int> *list,
                                       PetscInt st, IS* is)
{
   PetscInt       n = list ? list->Size() : 0,*idxs;
   const int      *data = list ? list->GetData() : NULL;
   PetscErrorCode ierr;

   PetscFunctionBeginUser;
   ierr = PetscMalloc1(n,&idxs); CHKERRQ(ierr);
   if (islist)
   {
      for (PetscInt i=0; i<n; i++) { idxs[i] = data[i] + st; }
   }
   else
   {
      PetscInt cum = 0;
      for (PetscInt i=0; i<n; i++)
      {
         if (data[i]) { idxs[cum++] = i+st; }
      }
      n = cum;
   }
   ierr = ISCreateGeneral(comm,n,idxs,PETSC_OWN_POINTER,is);
   CHKERRQ(ierr);
   PetscFunctionReturn(0);
}

// Converts from a marked Array of Vdofs to an IS
// st indicates the offset where to start numbering
// l2l is a vector of matrices generated during RAP
static PetscErrorCode Convert_Vmarks_IS(MPI_Comm comm,
                                        mfem::Array<Mat> &pl2l,
                                        const mfem::Array<int> *mark,
                                        PetscInt st, IS* is)
{
   mfem::Array<int> sub_dof_marker;
   mfem::Array<mfem::SparseMatrix*> l2l(pl2l.Size());
   PetscInt         nl;
   PetscErrorCode   ierr;

   PetscFunctionBeginUser;
   for (int i = 0; i < pl2l.Size(); i++)
   {
      PetscInt  m,n,*ii,*jj;
      PetscBool done;
      ierr = MatGetRowIJ(pl2l[i],0,PETSC_FALSE,PETSC_FALSE,&m,(const PetscInt**)&ii,
                         (const PetscInt**)&jj,&done); CHKERRQ(ierr);
      MFEM_VERIFY(done,"Unable to perform MatGetRowIJ on " << i << " l2l matrix");
      ierr = MatGetSize(pl2l[i],NULL,&n); CHKERRQ(ierr);
#if defined(PETSC_USE_64BIT_INDICES)
      int  nnz = (int)ii[m];
      int *mii = new int[m+1];
      int *mjj = new int[nnz];
      for (int j = 0; j < m+1; j++) { mii[j] = (int)ii[j]; }
      for (int j = 0; j < nnz; j++) { mjj[j] = (int)jj[j]; }
      l2l[i] = new mfem::SparseMatrix(mii,mjj,NULL,m,n,true,true,true);
#else
      l2l[i] = new mfem::SparseMatrix(ii,jj,NULL,m,n,false,true,true);
#endif
      ierr = MatRestoreRowIJ(pl2l[i],0,PETSC_FALSE,PETSC_FALSE,&m,
                             (const PetscInt**)&ii,
                             (const PetscInt**)&jj,&done); CHKERRQ(ierr);
      MFEM_VERIFY(done,"Unable to perform MatRestoreRowIJ on "
                  << i << " l2l matrix");
   }
   nl = 0;
   for (int i = 0; i < l2l.Size(); i++) { nl += l2l[i]->Width(); }
   sub_dof_marker.SetSize(nl);
   const int* vdata = mark->GetData();
   int* sdata = sub_dof_marker.GetData();
   int cumh = 0, cumw = 0;
   for (int i = 0; i < l2l.Size(); i++)
   {
      const mfem::Array<int> vf_marker(const_cast<int*>(vdata)+cumh,
                                       l2l[i]->Height());
      mfem::Array<int> sf_marker(sdata+cumw,l2l[i]->Width());
      l2l[i]->BooleanMultTranspose(vf_marker,sf_marker);
      cumh += l2l[i]->Height();
      cumw += l2l[i]->Width();
   }
   ierr = Convert_Array_IS(comm,false,&sub_dof_marker,st,is); CCHKERRQ(comm,ierr);
   for (int i = 0; i < pl2l.Size(); i++)
   {
      delete l2l[i];
   }
   PetscFunctionReturn(0);
}

#if !defined(PETSC_HAVE_HYPRE)

#if defined(HYPRE_MIXEDINT)
#error "HYPRE_MIXEDINT not supported"
#endif

#include "_hypre_parcsr_mv.h"
static PetscErrorCode MatConvert_hypreParCSR_AIJ(hypre_ParCSRMatrix* hA,Mat* pA)
{
   MPI_Comm        comm = hypre_ParCSRMatrixComm(hA);
   hypre_CSRMatrix *hdiag,*hoffd;
   PetscScalar     *da,*oa,*aptr;
   PetscInt        *dii,*djj,*oii,*ojj,*iptr;
   PetscInt        i,dnnz,onnz,m,n;
   PetscMPIInt     size;
   PetscErrorCode  ierr;

   PetscFunctionBeginUser;
   hdiag = hypre_ParCSRMatrixDiag(hA);
   hoffd = hypre_ParCSRMatrixOffd(hA);
   m     = hypre_CSRMatrixNumRows(hdiag);
   n     = hypre_CSRMatrixNumCols(hdiag);
   dnnz  = hypre_CSRMatrixNumNonzeros(hdiag);
   onnz  = hypre_CSRMatrixNumNonzeros(hoffd);
   ierr  = PetscMalloc1(m+1,&dii); CHKERRQ(ierr);
   ierr  = PetscMalloc1(dnnz,&djj); CHKERRQ(ierr);
   ierr  = PetscMalloc1(dnnz,&da); CHKERRQ(ierr);
   ierr  = PetscMemcpy(dii,hypre_CSRMatrixI(hdiag),(m+1)*sizeof(PetscInt));
   CHKERRQ(ierr);
   ierr  = PetscMemcpy(djj,hypre_CSRMatrixJ(hdiag),dnnz*sizeof(PetscInt));
   CHKERRQ(ierr);
   ierr  = PetscMemcpy(da,hypre_CSRMatrixData(hdiag),dnnz*sizeof(PetscScalar));
   CHKERRQ(ierr);
   iptr  = djj;
   aptr  = da;
   for (i=0; i<m; i++)
   {
      PetscInt nc = dii[i+1]-dii[i];
      ierr = PetscSortIntWithScalarArray(nc,iptr,aptr); CHKERRQ(ierr);
      iptr += nc;
      aptr += nc;
   }
   ierr = MPI_Comm_size(comm,&size); CHKERRQ(ierr);
   if (size > 1)
   {
      PetscInt *offdj,*coffd;

      ierr  = PetscMalloc1(m+1,&oii); CHKERRQ(ierr);
      ierr  = PetscMalloc1(onnz,&ojj); CHKERRQ(ierr);
      ierr  = PetscMalloc1(onnz,&oa); CHKERRQ(ierr);
      ierr  = PetscMemcpy(oii,hypre_CSRMatrixI(hoffd),(m+1)*sizeof(PetscInt));
      CHKERRQ(ierr);
      offdj = hypre_CSRMatrixJ(hoffd);
      coffd = hypre_ParCSRMatrixColMapOffd(hA);
      for (i=0; i<onnz; i++) { ojj[i] = coffd[offdj[i]]; }
      ierr  = PetscMemcpy(oa,hypre_CSRMatrixData(hoffd),onnz*sizeof(PetscScalar));
      CHKERRQ(ierr);
      iptr  = ojj;
      aptr  = oa;
      for (i=0; i<m; i++)
      {
         PetscInt nc = oii[i+1]-oii[i];
         ierr = PetscSortIntWithScalarArray(nc,iptr,aptr); CHKERRQ(ierr);
         iptr += nc;
         aptr += nc;
      }
      ierr = MatCreateMPIAIJWithSplitArrays(comm,m,n,PETSC_DECIDE,PETSC_DECIDE,dii,
                                            djj,da,oii,ojj,oa,pA); CHKERRQ(ierr);
   }
   else
   {
      oii = ojj = NULL;
      oa = NULL;
      ierr = MatCreateSeqAIJWithArrays(comm,m,n,dii,djj,da,pA); CHKERRQ(ierr);
   }
   /* We are responsible to free the CSR arrays.  However, since we can take
      references of a PetscParMatrix but we cannot take reference of PETSc
      arrays, we need to create a PetscContainer object to take reference of
      these arrays in reference objects */
   void *ptrs[6] = {dii,djj,da,oii,ojj,oa};
   const char *names[6] = {"_mfem_csr_dii",
                           "_mfem_csr_djj",
                           "_mfem_csr_da",
                           "_mfem_csr_oii",
                           "_mfem_csr_ojj",
                           "_mfem_csr_oa"
                          };
   for (i=0; i<6; i++)
   {
      PetscContainer c;

      ierr = PetscContainerCreate(comm,&c); CHKERRQ(ierr);
      ierr = PetscContainerSetPointer(c,ptrs[i]); CHKERRQ(ierr);
      ierr = PetscContainerSetUserDestroy(c,__mfem_array_container_destroy);
      CHKERRQ(ierr);
      ierr = PetscObjectCompose((PetscObject)(*pA),names[i],(PetscObject)c);
      CHKERRQ(ierr);
      ierr = PetscContainerDestroy(&c); CHKERRQ(ierr);
   }
   PetscFunctionReturn(0);
}

static PetscErrorCode MatConvert_hypreParCSR_IS(hypre_ParCSRMatrix* hA,Mat* pA)
{
   Mat                    lA;
   ISLocalToGlobalMapping rl2g,cl2g;
   IS                     is;
   hypre_CSRMatrix        *hdiag,*hoffd;
   MPI_Comm               comm = hypre_ParCSRMatrixComm(hA);
   void                   *ptrs[2];
   const char             *names[2] = {"_mfem_csr_aux",
                                       "_mfem_csr_data"
                                      };
   PetscScalar            *hdd,*hod,*aa,*data;
   PetscInt               *col_map_offd,*hdi,*hdj,*hoi,*hoj;
   PetscInt               *aux,*ii,*jj;
   PetscInt               cum,dr,dc,oc,str,stc,nnz,i,jd,jo;
   PetscErrorCode         ierr;

   PetscFunctionBeginUser;
   /* access relevant information in ParCSR */
   str   = hypre_ParCSRMatrixFirstRowIndex(hA);
   stc   = hypre_ParCSRMatrixFirstColDiag(hA);
   hdiag = hypre_ParCSRMatrixDiag(hA);
   hoffd = hypre_ParCSRMatrixOffd(hA);
   dr    = hypre_CSRMatrixNumRows(hdiag);
   dc    = hypre_CSRMatrixNumCols(hdiag);
   nnz   = hypre_CSRMatrixNumNonzeros(hdiag);
   hdi   = hypre_CSRMatrixI(hdiag);
   hdj   = hypre_CSRMatrixJ(hdiag);
   hdd   = hypre_CSRMatrixData(hdiag);
   oc    = hypre_CSRMatrixNumCols(hoffd);
   nnz  += hypre_CSRMatrixNumNonzeros(hoffd);
   hoi   = hypre_CSRMatrixI(hoffd);
   hoj   = hypre_CSRMatrixJ(hoffd);
   hod   = hypre_CSRMatrixData(hoffd);

   /* generate l2g maps for rows and cols */
   ierr = ISCreateStride(comm,dr,str,1,&is); CHKERRQ(ierr);
   ierr = ISLocalToGlobalMappingCreateIS(is,&rl2g); CHKERRQ(ierr);
   ierr = ISDestroy(&is); CHKERRQ(ierr);
   col_map_offd = hypre_ParCSRMatrixColMapOffd(hA);
   ierr = PetscMalloc1(dc+oc,&aux); CHKERRQ(ierr);
   for (i=0; i<dc; i++) { aux[i]    = i+stc; }
   for (i=0; i<oc; i++) { aux[i+dc] = col_map_offd[i]; }
   ierr = ISCreateGeneral(comm,dc+oc,aux,PETSC_OWN_POINTER,&is); CHKERRQ(ierr);
   ierr = ISLocalToGlobalMappingCreateIS(is,&cl2g); CHKERRQ(ierr);
   ierr = ISDestroy(&is); CHKERRQ(ierr);

   /* create MATIS object */
   ierr = MatCreate(comm,pA); CHKERRQ(ierr);
   ierr = MatSetSizes(*pA,dr,dc,PETSC_DECIDE,PETSC_DECIDE); CHKERRQ(ierr);
   ierr = MatSetType(*pA,MATIS); CHKERRQ(ierr);
   ierr = MatSetLocalToGlobalMapping(*pA,rl2g,cl2g); CHKERRQ(ierr);
   ierr = ISLocalToGlobalMappingDestroy(&rl2g); CHKERRQ(ierr);
   ierr = ISLocalToGlobalMappingDestroy(&cl2g); CHKERRQ(ierr);

   /* merge local matrices */
   ierr = PetscMalloc1(nnz+dr+1,&aux); CHKERRQ(ierr);
   ierr = PetscMalloc1(nnz,&data); CHKERRQ(ierr);
   ii   = aux;
   jj   = aux+dr+1;
   aa   = data;
   *ii  = *(hdi++) + *(hoi++);
   for (jd=0,jo=0,cum=0; *ii<nnz; cum++)
   {
      PetscScalar *aold = aa;
      PetscInt    *jold = jj,nc = jd+jo;
      for (; jd<*hdi; jd++) { *jj++ = *hdj++;      *aa++ = *hdd++; }
      for (; jo<*hoi; jo++) { *jj++ = *hoj++ + dc; *aa++ = *hod++; }
      *(++ii) = *(hdi++) + *(hoi++);
      ierr = PetscSortIntWithScalarArray(jd+jo-nc,jold,aold); CHKERRQ(ierr);
   }
   for (; cum<dr; cum++) { *(++ii) = nnz; }
   ii   = aux;
   jj   = aux+dr+1;
   aa   = data;
   ierr = MatCreateSeqAIJWithArrays(PETSC_COMM_SELF,dr,dc+oc,ii,jj,aa,&lA);
   CHKERRQ(ierr);
   ptrs[0] = aux;
   ptrs[1] = data;
   for (i=0; i<2; i++)
   {
      PetscContainer c;

      ierr = PetscContainerCreate(PETSC_COMM_SELF,&c); CHKERRQ(ierr);
      ierr = PetscContainerSetPointer(c,ptrs[i]); CHKERRQ(ierr);
      ierr = PetscContainerSetUserDestroy(c,__mfem_array_container_destroy);
      CHKERRQ(ierr);
      ierr = PetscObjectCompose((PetscObject)lA,names[i],(PetscObject)c);
      CHKERRQ(ierr);
      ierr = PetscContainerDestroy(&c); CHKERRQ(ierr);
   }
   ierr = MatISSetLocalMat(*pA,lA); CHKERRQ(ierr);
   ierr = MatDestroy(&lA); CHKERRQ(ierr);
   ierr = MatAssemblyBegin(*pA,MAT_FINAL_ASSEMBLY); CHKERRQ(ierr);
   ierr = MatAssemblyEnd(*pA,MAT_FINAL_ASSEMBLY); CHKERRQ(ierr);
   PetscFunctionReturn(0);
}
#endif

#endif  // MFEM_USE_PETSC
#endif  // MFEM_USE_MPI<|MERGE_RESOLUTION|>--- conflicted
+++ resolved
@@ -1500,11 +1500,7 @@
                " differs from number of local rows of P " << P->Height());
    MFEM_VERIFY(A->Height() == R->Width(),
                "Petsc TripleMatrixProduct: Number of local rows of A " << A->Height() <<
-<<<<<<< HEAD
-               " differs from number of local rows of R " << R->Width());
-=======
                " differs from number of local cols of R " << R->Width());
->>>>>>> f1b0981d
    Mat B;
    ierr = MatMatMatMult(*R,*A,*P,MAT_INITIAL_MATRIX,PETSC_DEFAULT,&B);
    PCHKERRQ(*R,ierr);
